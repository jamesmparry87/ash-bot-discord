"""
Scheduled Tasks Module

Handles all background scheduled tasks including:
- Daily games updates
- Midnight restarts
- Reminder checking
- Auto-action processing
- Trivia Tuesday automation
"""

import asyncio
import json
from datetime import datetime, time, timedelta
from typing import TYPE_CHECKING, Any, Dict, Optional, cast
from zoneinfo import ZoneInfo

import discord
from discord.ext import tasks

from ..config import CHIT_CHAT_CHANNEL_ID, GAME_RECOMMENDATION_CHANNEL_ID, GUILD_ID, JONESY_USER_ID, MEMBERS_CHANNEL_ID

# Data quality utilities
try:
    from ..utils.data_quality import GameDataValidator
    print("✅ Scheduled tasks: Data quality utilities loaded")
    DATA_QUALITY_AVAILABLE = True
except ImportError:
    print("⚠️ Data quality utilities not available for scheduled tasks")
    DATA_QUALITY_AVAILABLE = False
    GameDataValidator = None  # type: ignore

# Database and config imports
try:
    from ..database_module import DatabaseManager, get_database

    # Get database instance
    db: DatabaseManager | None = get_database()
    print("✅ Scheduled tasks: Database connection established")
except Exception as db_error:
    print(f"⚠️ Scheduled tasks: Database not available - {db_error}")
    db = None

# Import integrations
try:
    from ..integrations.twitch import extract_game_name_from_title as extract_game_from_twitch
    from ..integrations.twitch import fetch_new_vods_since
    from ..integrations.youtube import execute_youtube_auto_post
    from ..integrations.youtube import extract_game_name_from_title as extract_game_from_youtube
    from ..integrations.youtube import fetch_new_videos_since
except ImportError:
    print("⚠️ YouTube/Twitch integration not available for scheduled tasks")

    async def execute_youtube_auto_post(*args, **kwargs):
        print("⚠️ YouTube auto-post not available - integration not loaded")
        return None

    async def fetch_new_videos_since(*args, **kwargs):
        print("⚠️ fetch_new_videos_since not available - integration not loaded")
        return []

    async def fetch_new_vods_since(*args, **kwargs):
        print("⚠️ fetch_new_vods_since not available - integration not loaded")
        return []

    def extract_game_from_youtube(*args, **kwargs) -> Optional[str]:
        print("⚠️ extract_game_from_youtube not available - integration not loaded")
        return None

    def extract_game_from_twitch(*args, **kwargs) -> Optional[str]:
        print("⚠️ extract_game_from_twitch not available - integration not loaded")
        return None

try:
    from ..handlers.conversation_handler import notify_jam_weekly_message_failure, start_weekly_announcement_approval
except ImportError:
    print("⚠️ Conversation handlers not available for scheduled tasks")

    async def start_weekly_announcement_approval(*args, **kwargs):  # type: ignore
        print("⚠️ start_weekly_announcement_approval not available - handler not loaded")
        return None

    async def notify_jam_weekly_message_failure(*args, **kwargs) -> bool:  # type: ignore
        print("⚠️ notify_jam_weekly_message_failure not available - handler not loaded")
        return False

# Global state for trivia and bot instance
_bot_instance = None  # Store the bot instance globally
_bot_ready = False  # Track if bot is fully ready

# Startup validation lock to prevent multiple concurrent validations
_startup_validation_lock = False
_startup_validation_completed = False

# Environment detection for staging vs live bot
_is_live_bot = None  # Cache the environment detection


def _detect_bot_environment():
    """
    Detect if this is the live bot or staging bot.
    Returns True if live bot, False if staging bot, None if undetermined.
    """
    global _is_live_bot

    if _is_live_bot is not None:
        return _is_live_bot  # Use cached result

    try:
        bot = get_bot_instance()
        if not bot or not bot.user:
            print("⚠️ ENVIRONMENT DETECTION: Bot instance not available")
            return None

        bot_id = bot.user.id

        LIVE_BOT_ID = 1393984585502687293
        STAGING_BOT_ID = 1413574803545395290

        if bot_id == LIVE_BOT_ID:
            _is_live_bot = True
            print(f"✅ ENVIRONMENT DETECTION: Live bot detected (ID: {bot_id})")
            return True
        elif STAGING_BOT_ID and bot_id == STAGING_BOT_ID:
            _is_live_bot = False
            print(f"✅ ENVIRONMENT DETECTION: Staging bot detected (ID: {bot_id})")
            return False
        else:
            # Fallback: check environment variables
            import os
            env_type = os.getenv('BOT_ENVIRONMENT', '').lower()
            if env_type == 'production':
                _is_live_bot = True
                print(f"✅ ENVIRONMENT DETECTION: Live bot detected via environment variable (ID: {bot_id})")
                return True
            elif env_type == 'staging':
                _is_live_bot = False
                print(f"✅ ENVIRONMENT DETECTION: Staging bot detected via environment variable (ID: {bot_id})")
                return False
            else:
                # Default: assume live for safety (better to have trivia than not)
                _is_live_bot = True
                print(f"⚠️ ENVIRONMENT DETECTION: Unknown bot ID {bot_id}, defaulting to live bot")
                return True

    except Exception as e:
        print(f"❌ ENVIRONMENT DETECTION: Error detecting environment - {e}")
        # Default to live for safety
        _is_live_bot = True
        return True


def _should_run_automated_tasks():
    """
    Check if scheduled trivia tasks should run (only on live bot).
    """
    try:
        is_live = _detect_bot_environment()
        if is_live is None:
            print("⚠️ AUTOMATED TASKS: Environment detection failed, allowing tasks to run")
            return True
        elif is_live:
            print("✅ AUTOMATED TASKS: Live bot confirmed, tasks enabled")
            return True
        else:
            print("⚠️ AUTOMATED TASKS: Staging bot detected, tasks disabled")
            return False
    except Exception as e:
        print(f"❌ AUTOMATED TASKS: Error checking environment - {e}")
        # Default to allowing tasks for safety
        return True


def initialize_bot_instance(bot):
    """Initialize the bot instance for scheduled tasks with validation"""
    global _bot_instance, _bot_ready

    try:
        if not bot or not hasattr(bot, 'user') or not bot.user:
            print("⚠️ Bot instance initialization failed: Bot not logged in")
            return False

        _bot_instance = bot
        _bot_ready = True

        print(f"✅ Scheduled tasks: Bot instance initialized and ready ({bot.user.name}#{bot.user.discriminator})")
        print(f"✅ Bot ID: {bot.user.id}, Guilds: {len(bot.guilds) if bot.guilds else 0}")

        # Test bot permissions in key channels
        asyncio.create_task(_validate_bot_permissions())

        return True

    except Exception as e:
        print(f"❌ Bot instance initialization failed: {e}")
        _bot_ready = False
        return False


async def _validate_bot_permissions():
    """Validate bot permissions in key channels"""
    try:
        if not _bot_instance or not _bot_ready:
            print("⚠️ Cannot validate permissions - bot not ready")
            return

        guild = _bot_instance.get_guild(GUILD_ID)
        if not guild:
            print(f"⚠️ Cannot find guild {GUILD_ID} for permission validation")
            return

        bot_member = guild.get_member(_bot_instance.user.id)
        if not bot_member:
            print("⚠️ Bot member not found in guild for permission validation")
            return

        # Check key channels
        channels_to_check = {
            'chit-chat': CHIT_CHAT_CHANNEL_ID,
            'members': MEMBERS_CHANNEL_ID,
            'game-recommendations': GAME_RECOMMENDATION_CHANNEL_ID
        }

        permission_issues = []

        for channel_name, channel_id in channels_to_check.items():
            try:
                channel = _bot_instance.get_channel(channel_id)
                if channel and isinstance(channel, discord.TextChannel):
                    perms = channel.permissions_for(bot_member)

                    missing_perms = []
                    if not perms.send_messages:
                        missing_perms.append('Send Messages')
                    if not perms.read_messages:
                        missing_perms.append('Read Messages')
                    if channel_name == 'game-recommendations' and not perms.manage_messages:
                        missing_perms.append('Manage Messages')

                    if missing_perms:
                        permission_issues.append(f"{channel_name}: {', '.join(missing_perms)}")
                    else:
                        print(f"✅ Permissions OK for #{channel_name}")
                else:
                    permission_issues.append(f"{channel_name}: Channel not accessible")

            except Exception as channel_error:
                permission_issues.append(f"{channel_name}: Error checking permissions - {channel_error}")

        if permission_issues:
            print("⚠️ Permission issues detected:")
            for issue in permission_issues:
                print(f"   • {issue}")
        else:
            print("✅ All scheduled task permissions validated")

    except Exception as e:
        print(f"❌ Error validating bot permissions: {e}")


def get_bot_instance():
    """Get the globally stored bot instance."""
    global _bot_instance
    if _bot_instance and _bot_instance.user:
        return _bot_instance
    print("❌ Bot instance not available for scheduled tasks.")
    return None


async def safe_send_message(channel, content, mention_user_id=None):
    """Safely send a message with error handling and retries"""
    if not channel:
        print("❌ Cannot send message: Channel is None")
        return False

    try:
        # Add user mention if specified
        if mention_user_id:
            content = f"<@{mention_user_id}> {content}"

        message = await channel.send(content)
        print(f"✅ Message sent successfully to #{channel.name}")
        return True

    except discord.Forbidden:
        print(f"❌ Permission denied sending message to #{channel.name}")
        return False
    except discord.HTTPException as e:
        print(f"❌ HTTP error sending message to #{channel.name}: {e}")
        return False
    except Exception as e:
        print(f"❌ Unexpected error sending message to #{channel.name}: {e}")
        return False

## WEEKLY TASKS ##
# Run at 8:30 AM UK time every Monday


@tasks.loop(time=time(8, 30, tzinfo=ZoneInfo("Europe/London")))
async def monday_content_sync():
    """Syncs new content and generates a debrief for approval."""
    if not _should_run_automated_tasks():
        return

    uk_now = datetime.now(ZoneInfo("Europe/London"))
    if uk_now.weekday() != 0:
        return

    print("🔄 SYNC & DEBRIEF (Monday): Starting weekly content sync...")

    if not db:
        print("❌ SYNC & DEBRIEF (Monday): Database not available")
        await notify_jam_weekly_message_failure(
            'monday',
            'Database unavailable',
            'The database connection is not available. Cannot proceed with content sync.'
        )
        return

    try:
        # Always use exactly 7 days for Monday greeting (matches "168-hour operational cycle" message)
        start_sync_time = uk_now - timedelta(days=7)

        # Ensure timezone-aware
        if start_sync_time.tzinfo is None:
            start_sync_time = start_sync_time.replace(tzinfo=ZoneInfo("Europe/London"))

        print(
            f"🔄 SYNC & DEBRIEF (Monday): Using fixed 7-day window from {start_sync_time.strftime('%Y-%m-%d %H:%M:%S')}")

        # Perform content sync with retry logic
        max_retries = 3
        analysis_results = None
        last_error = None

        for attempt in range(max_retries):
            try:
                print(f"🔄 SYNC & DEBRIEF (Monday): Attempt {attempt + 1}/{max_retries}...")
                analysis_results = await perform_full_content_sync(start_sync_time)
                break  # Success!
            except Exception as sync_error:
                last_error = sync_error
                print(f"⚠️ SYNC & DEBRIEF (Monday): Attempt {attempt + 1} failed: {sync_error}")
                if attempt < max_retries - 1:
                    wait_time = (attempt + 1) * 60  # 1 min, 2 min, etc.
                    print(f"⏳ Waiting {wait_time} seconds before retry...")
                    await asyncio.sleep(wait_time)

        if not analysis_results:
            print(f"❌ SYNC & DEBRIEF (Monday): All sync attempts failed. Last error: {last_error}")
            await notify_jam_weekly_message_failure(
                'monday',
                'YouTube/Twitch integration failure',
                f'Failed to fetch new content after {max_retries} attempts. Last error: {str(last_error)[:200]}'
            )
            return

        if analysis_results.get("status") == "no_new_content":
            print("✅ SYNC & DEBRIEF (Monday): No new content found. No message to generate.")
            await notify_jam_weekly_message_failure(
                'monday',
                'No new content found',
                'No new YouTube/Twitch content was found for the past week. No message will be generated.'
            )
            return

        # --- Content Generation ---
        debrief = (
            f"🌅 **Monday Morning Protocol Initiated**\n\n"
            f"Analysis of the previous 168-hour operational cycle is complete. **{analysis_results.get('new_content_count', 0)}** new transmissions were logged, "
            f"accumulating **{analysis_results.get('new_hours', 0)} hours** of new mission data and **{analysis_results.get('new_views', 0):,}** viewer engagements.")

        # Add completion status announcements
        completed_games = analysis_results.get('completed_games', [])
        if completed_games:
            debrief += "\n\n🎯 **Mission Completion Detected:**"
            for game in completed_games:
                debrief += f"\n• **{game['series_name']}** - All {game['total_episodes']} episodes archived ({game['total_playtime_hours']}h total). Mission parameters fulfilled."

        top_video = analysis_results.get("top_video")
        if top_video:
            debrief += f"\n\nMaximum engagement was recorded on the transmission titled **'{top_video['title']}'**."
            if "finale" in top_video['title'].lower() or "ending" in top_video['title'].lower():
                debrief += " This concludes all active mission parameters for this series."

        # --- Approval Workflow ---
        announcement_id = db.create_weekly_announcement('monday', debrief, analysis_results)

        if announcement_id:
            await start_weekly_announcement_approval(announcement_id, debrief, 'monday')
        else:
            print("❌ SYNC & DEBRIEF (Monday): Failed to create announcement record in database.")
            await notify_jam_weekly_message_failure(
                'monday',
                'Database insertion failure',
                'Failed to create the announcement record in the database.'
            )

    except Exception as e:
        print(f"❌ SYNC & DEBRIEF (Monday): Critical error during sync: {e}")
        await notify_jam_weekly_message_failure(
            'monday',
            'Unexpected error',
            f'An unexpected error occurred during the Monday content sync: {str(e)[:200]}'
        )

# Run at 9:00 AM UK time every Monday


@tasks.loop(time=time(9, 0, tzinfo=ZoneInfo("Europe/London")))
async def monday_morning_greeting():
    """Posts the approved Monday morning debrief to the chit-chat channel."""
    if not _should_run_automated_tasks():
        return

    uk_now = datetime.now(ZoneInfo("Europe/London"))
    if uk_now.weekday() != 0:
        return

    print(f"🌅 MONDAY GREETING: Checking for approved message at {uk_now.strftime('%H:%M UK')}")
    if not db:
        return

    try:
        approved_announcement = db.get_announcement_by_day('monday', 'approved')
        if not approved_announcement:
            print("✅ MONDAY GREETING: No approved message found. Task complete.")
            return

        bot = get_bot_instance()
        if not bot:
            return

        channel = bot.get_channel(CHIT_CHAT_CHANNEL_ID)
        if channel and isinstance(channel, discord.TextChannel):
            # Ensure newlines are preserved (handle both literal \n and actual newlines)
            content = approved_announcement['generated_content']
            # Replace literal escape sequences if they exist
            content = content.replace('\\n', '\n')
            # Ensure double newlines for proper Discord formatting
            if '\n\n' not in content and '\n' in content:
                content = content.replace('\n', '\n\n')

            await channel.send(content)
            # Mark as posted to prevent re-sending
            db.update_announcement_status(approved_announcement['id'], 'posted')
            print(f"✅ MONDAY GREETING: Successfully posted approved message.")
        else:
            print("❌ MONDAY GREETING: Could not find chit-chat channel.")

    except Exception as e:
        print(f"❌ MONDAY GREETING: Error posting message: {e}")

# Run at 9:00 AM UK time every Tuesday - Trivia reminder


@tasks.loop(time=time(9, 0, tzinfo=ZoneInfo("Europe/London")))
async def tuesday_trivia_greeting():
    """Send Tuesday morning greeting with trivia reminder to members channel"""
    uk_now = datetime.now(ZoneInfo("Europe/London"))

    # Only run on Tuesdays (weekday 1)
    if uk_now.weekday() != 1:
        return

    print(f"🧠 Tuesday trivia greeting triggered at {uk_now.strftime('%Y-%m-%d %H:%M:%S UK')}")

    try:
        if not _bot_instance:
            print("❌ Bot instance not available for Tuesday trivia greeting")
            return

        guild = _bot_instance.get_guild(GUILD_ID)
        if not guild:
            print("❌ Guild not found for Tuesday trivia greeting")
            return

        # Find members channel
        members_channel = _bot_instance.get_channel(MEMBERS_CHANNEL_ID)
        if not members_channel or not isinstance(members_channel, discord.TextChannel):
            print("❌ Members channel not found for Tuesday trivia greeting")
            return

        # Ash-style Tuesday morning message with trivia reminder
        tuesday_message = (
            f"🧠 **Tuesday Intelligence Briefing**\n\n"
            f"Good morning, senior personnel. Today marks another **Trivia Tuesday** - an excellent opportunity to assess cognitive capabilities and knowledge retention.\n\n"
            f"📋 **Intelligence Assessment Schedule:**\n"
            f"• **Current Time:** {uk_now.strftime('%H:%M UK')}\n"
            f"• **Assessment Deployment:** 11:00 UK time (in 2 hours)\n"
            f"• **Mission Objective:** Demonstrate analytical proficiency\n\n"
            f"I find the systematic evaluation of intellectual capacity... quite fascinating. The data collected provides valuable insights into crew competency levels.\n\n"
            f"🎯 **Preparation Recommended:** Review Captain Jonesy's gaming archives for optimal performance.\n\n"
            f"━━━━━━━━━━━━━━━━━━━━━━━━━━━━━━━━━━━━━━━━\n"
            f"*Trivia Tuesday protocols will activate at 11:00. Prepare accordingly.*")

        await members_channel.send(tuesday_message)
        print(f"✅ Tuesday trivia greeting sent to members channel")

    except Exception as e:
        print(f"❌ Error in tuesday_trivia_greeting: {e}")

# Run at 10:00 AM UK time every Tuesday - Trivia question pre-approval


@tasks.loop(time=time(10, 0, tzinfo=ZoneInfo("Europe/London")))
async def pre_trivia_approval():
    """Send selected trivia question to JAM for approval 1 hour before posting"""
    uk_now = datetime.now(ZoneInfo("Europe/London"))

    # Only run on Tuesdays (weekday 1)
    if uk_now.weekday() != 1:
        return

    # Check if this is the live bot - only live bot should run trivia
    if not _should_run_automated_tasks():
        print(f"⚠️ Pre-trivia approval skipped - staging bot detected at {uk_now.strftime('%Y-%m-%d %H:%M:%S UK')}")
        return

    print(f"🧠 Pre-trivia approval task triggered at {uk_now.strftime('%Y-%m-%d %H:%M:%S UK')}")

    try:
        from ..handlers.conversation_handler import start_pre_trivia_approval

        # Get next trivia question using existing priority logic
        if db is None:
            print("❌ Database not available for pre-trivia approval")
            return

        # Get available questions using the same logic as the main trivia system
        available_questions = db.get_available_trivia_questions()  # type: ignore
        if not available_questions:
            print("❌ No available trivia questions for pre-approval")

            # Try to generate an emergency question
            try:
                from ..handlers.ai_handler import generate_ai_trivia_question
                from ..handlers.conversation_handler import start_jam_question_approval

                print("🔄 Attempting to generate emergency question for today's trivia")
                emergency_question = await generate_ai_trivia_question()

                if emergency_question:
                    # Send emergency question directly to JAM for urgent approval
                    emergency_sent = await start_jam_question_approval(emergency_question)
                    if emergency_sent:
                        print("✅ Emergency question sent to JAM for approval")
                        # Send urgent notification to JAM
                        from ..config import JAM_USER_ID

                        if not _bot_instance:
                            print("⚠️ Bot instance not available for emergency trivia notification")
                            return

                        user = await _bot_instance.fetch_user(JAM_USER_ID)
                        if user:
                            await user.send(
                                f"🚨 **URGENT: Emergency Trivia Question Generated**\n\n"
                                f"No questions were available for today's Trivia Tuesday pre-approval.\n"
                                f"An emergency question has been generated and sent for your immediate approval.\n\n"
                                f"**Trivia starts in 1 hour at 11:00 AM UK time.**\n\n"
                                f"*Please review and approve the emergency question as soon as possible.*"
                            )
                    else:
                        print("❌ Failed to send emergency question to JAM")
                else:
                    print("❌ Failed to generate emergency question")
            except Exception as emergency_e:
                print(f"❌ Emergency question generation failed: {emergency_e}")

            return

        # Select question using priority system
        # Priority 1: Recent mod-submitted questions
        # Priority 2: AI-generated questions
        # Priority 3: Any unused questions
        selected_question = available_questions[0]

        # If it's a dynamic question, calculate the answer
        if selected_question.get('is_dynamic'):
            calculated_answer = db.calculate_dynamic_answer(  # type: ignore
                selected_question.get('dynamic_query_type', ''))
            if calculated_answer:
                selected_question['correct_answer'] = calculated_answer

        # Send for JAM approval
        success = await start_pre_trivia_approval(selected_question)

        if success:
            print(f"✅ Pre-trivia approval request sent to JAM for question #{selected_question.get('id')}")
        else:
            print("❌ Failed to send pre-trivia approval request")

    except Exception as e:
        print(f"❌ Error in pre_trivia_approval task: {e}")
        # Try to notify JAM of the error
        try:
            from ..config import JAM_USER_ID

            if not _bot_instance:
                print("⚠️ Bot instance not available for pre-trivia error notification")
                return

            user = await _bot_instance.fetch_user(JAM_USER_ID)
            if user:
                await user.send(
                    f"⚠️ **Pre-Trivia Approval Error**\n\n"
                    f"Failed to send today's question for approval at 10:00 AM.\n"
                    f"Error: {str(e)}\n\n"
                    f"*Manual intervention may be required for today's Trivia Tuesday.*"
                )
        except Exception:
            pass

# Run at 11:00 AM UK time every Tuesday - Trivia Tuesday question posting


@tasks.loop(time=time(11, 0, tzinfo=ZoneInfo("Europe/London")))
async def trivia_tuesday():
    """Posts the approved Trivia Tuesday question and starts a persistent database session."""
    uk_now = datetime.now(ZoneInfo("Europe/London"))
    if uk_now.weekday() != 1:
        return
    if not _should_run_automated_tasks():
        print(f"⚠️ Trivia Tuesday skipped - staging bot detected at {uk_now.strftime('%H:%M:%S UK')}")
        return

    # Check if scheduled trivia is disabled for manual override
    if db and db.get_config_value('trivia_scheduled_disabled') == 'true':
        print(
            f"⚠️ Trivia Tuesday skipped - scheduled trivia disabled for manual override at {uk_now.strftime('%H:%M:%S UK')}")
        # Auto-reset after 24 hours
        try:
            disabled_time_str = db.get_config_value('trivia_scheduled_disabled_at')
            if disabled_time_str:
                disabled_time = datetime.fromisoformat(disabled_time_str)
                if (uk_now - disabled_time).total_seconds() > 86400:  # 24 hours
                    db.set_config_value('trivia_scheduled_disabled', 'false')
                    print("✅ Auto-reset: Re-enabled scheduled trivia after 24 hours")
        except Exception as reset_error:
            print(f"⚠️ Error auto-resetting trivia toggle: {reset_error}")
        return

    print(f"🧠 Trivia Tuesday task triggered at {uk_now.strftime('%H:%M:%S UK')}")

    bot = get_bot_instance()
    if not bot:
        await notify_scheduled_message_error("Trivia Tuesday", "Bot instance not available.", uk_now)
        return
    if not db:
        await notify_scheduled_message_error("Trivia Tuesday", "Database not available.", uk_now)
        return

    try:
        # 1. Get the highest-priority available question (which should be the one approved at 10 AM)
        question_data = db.get_next_trivia_question()
        if not question_data:
            await notify_scheduled_message_error("Trivia Tuesday", "No approved/available trivia questions found in the database.", uk_now)
            return

        question_id = question_data['id']
        question_text = question_data.get("question_text", "")

        # 2. Handle dynamic questions by calculating the answer now
        calculated_answer = None
        if question_data.get('is_dynamic'):
            calculated_answer = db.calculate_dynamic_answer(question_data.get('dynamic_query_type', ''))
            if not calculated_answer:
                await notify_scheduled_message_error("Trivia Tuesday", f"Failed to calculate dynamic answer for question #{question_id}.", uk_now)
                return

        # 3. Start a persistent session in the database
        session_id = db.create_trivia_session(
            question_id=question_id,
            session_type='weekly_auto',
            calculated_answer=calculated_answer
        )
        if not session_id:
            await notify_scheduled_message_error("Trivia Tuesday", f"Failed to create database session for question #{question_id}.", uk_now)
            return

        # 4. Format the message
        if question_data.get("question_type") == "multiple_choice" and question_data.get("multiple_choice_options"):
            options = question_data["multiple_choice_options"]
            options_text = "\n".join([f"**{chr(65+i)}.** {option}" for i, option in enumerate(options)])
            formatted_question = f"{question_text}\n\n{options_text}"
        else:
            formatted_question = question_text

        trivia_message = (
            f"🧠 **TRIVIA TUESDAY - INTELLIGENCE ASSESSMENT**\n\n"
            f"**Analysis required, personnel.** Today's intelligence assessment focuses on Captain Jonesy's gaming archives.\n\n"
            f"📋 **QUESTION:**\n{formatted_question}\n\n"
            f"━━━━━━━━━━━━━━━━━━━━━━━━━━━━━━━━━━━━━━━━\n"
            f"🎯 **Mission Parameters:** Reply to this message with your analysis. First correct response receives priority recognition.\n"
            f"━━━━━━━━━━━━━━━━━━━━━━━━━━━━━━━━━━━━━━━━")

        # 5. Post the message and update the session
        channel = bot.get_channel(MEMBERS_CHANNEL_ID)
        if channel and isinstance(channel, discord.TextChannel):
            trivia_post = await channel.send(trivia_message)

            # CRITICAL: Update the session with message IDs for answer detection
            db.update_trivia_session_messages(
                session_id=session_id,
                question_message_id=trivia_post.id,
                confirmation_message_id=trivia_post.id,  # Use the same ID for automated posts
                channel_id=channel.id
            )
            print(f"✅ Trivia Tuesday question posted and session #{session_id} started in the database.")
        else:
            await notify_scheduled_message_error("Trivia Tuesday", "Could not find Members channel to post question.", uk_now)

    except Exception as e:
        print(f"❌ Error in trivia_tuesday task: {e}")
        await notify_scheduled_message_error("Trivia Tuesday", str(e), uk_now)

# Run every 15 minutes to check for stale trivia sessions


@tasks.loop(minutes=15)
async def check_stale_trivia_sessions():
    """Auto-end trivia sessions that have been active for more than 2 hours"""
    try:
        if not db:
            return

        uk_now = datetime.now(ZoneInfo("Europe/London"))
        cutoff_time = uk_now - timedelta(hours=2)

        # Get active sessions older than 2 hours
        active_session = db.get_active_trivia_session()

        if not active_session:
            return  # No active sessions

        session_started = active_session.get('started_at')
        if not session_started:
            return

        # Ensure timezone awareness
        if session_started.tzinfo is None:
            session_started = session_started.replace(tzinfo=ZoneInfo("Europe/London"))

        # Check if session is older than 2 hours
        if session_started < cutoff_time:
            session_id = active_session['id']
            print(f"⏰ AUTO-END TRIVIA: Session {session_id} has been active for more than 2 hours, auto-ending...")

            # Get the bot instance
            bot = get_bot_instance()
            if not bot:
                print("❌ AUTO-END TRIVIA: Bot instance not available")
                return

            # Get the channel where trivia was posted
            channel_id = active_session.get('channel_id')
            if not channel_id:
                print("❌ AUTO-END TRIVIA: No channel ID found for session")
                return

            channel = bot.get_channel(channel_id)
            if not channel or not isinstance(channel, discord.TextChannel):
                print(f"❌ AUTO-END TRIVIA: Could not find channel {channel_id}")
                return

            # End the session using the same logic as !endtrivia
            try:
                session_results = db.end_trivia_session(session_id, ended_by=bot.user.id if bot.user else 0)

                if session_results:
                    # Create results embed (same as manual !endtrivia)
                    embed = discord.Embed(
                        title="🏆 **Trivia Tuesday - Auto-Completed Results!**",
                        description=f"**Question #{active_session['question_id']}:** {session_results['question']}\n\n*Session automatically ended after 2 hours.*",
                        color=0xffd700,
                        timestamp=uk_now)

                    # Show correct answer
                    embed.add_field(
                        name="✅ **Correct Answer:**",
                        value=f"**{session_results['correct_answer']}**",
                        inline=False
                    )

                    # Show winner if present
                    winner_id = session_results.get('first_correct', {}).get(
                        'user_id') if session_results.get('first_correct') else None
                    correct_user_ids = session_results.get('correct_user_ids', [])
                    incorrect_user_ids = session_results.get('incorrect_user_ids', [])

                    other_correct_ids = [uid for uid in correct_user_ids if uid !=
                                         winner_id] if winner_id else correct_user_ids

                    if winner_id:
                        try:
                            winner_user = await bot.fetch_user(winner_id)
                            winner_name = winner_user.display_name if winner_user else f"User {winner_id}"
                        except Exception:
                            winner_name = f"User {winner_id}"

                        embed.add_field(
                            name="🎯 **Primary Objective: Achieved**",
                            value=f"**{winner_name}** demonstrated optimal response efficiency. First correct analysis recorded.",
                            inline=False)

                    if other_correct_ids:
                        mentions = [f"<@{uid}>" for uid in other_correct_ids]
                        embed.add_field(
                            name="📊 **Acceptable Performance**",
                            value=f"Additional personnel {', '.join(mentions)} also provided correct data.",
                            inline=False
                        )

                    if incorrect_user_ids:
                        mentions = [f"<@{uid}>" for uid in incorrect_user_ids]
                        embed.add_field(
                            name="⚠️ **Mission Assessment: Performance Insufficient**",
                            value=f"Personnel {', '.join(mentions)} require recalibration.",
                            inline=False
                        )

                    # Show participation stats
                    total_participants = session_results.get('total_participants', 0)
                    correct_answers = session_results.get('correct_answers', 0)

                    if total_participants > 0:
                        accuracy = round((correct_answers / total_participants) * 100, 1)
                        embed.add_field(
                            name="📊 **Session Stats:**",
                            value=f"**Participants:** {total_participants}\n**Correct:** {correct_answers}\n**Accuracy:** {accuracy}%",
                            inline=True)

                    embed.set_footer(
                        text=f"Session #{session_id} auto-ended after 2 hours | Use !trivialeaderboard to see standings")

                    await channel.send(embed=embed)
                    print(f"✅ AUTO-END TRIVIA: Successfully auto-ended session {session_id} and posted results")

                else:
                    print(f"❌ AUTO-END TRIVIA: Failed to end session {session_id}")

            except Exception as end_error:
                print(f"❌ AUTO-END TRIVIA: Error ending session {session_id}: {end_error}")

    except Exception as e:
        print(f"❌ Error in check_stale_trivia_sessions: {e}")
        import traceback
        traceback.print_exc()


# Run at 8:15 AM UK time every Friday - Gathering weekly activity


@tasks.loop(time=time(8, 15, tzinfo=ZoneInfo("Europe/London")))
async def friday_community_analysis():
    """Scrapes community activity, generates a debrief, and sends it for approval."""
    if not _should_run_automated_tasks():
        return

    uk_now = datetime.now(ZoneInfo("Europe/London"))
    if uk_now.weekday() != 4:
        return  # Only run on Fridays

    print("🔄 COMMUNITY ANALYSIS (Friday): Starting weekly activity scrape...")
    bot = get_bot_instance()

    if not bot:
        print("❌ COMMUNITY ANALYSIS (Friday): Bot instance not available")
        await notify_jam_weekly_message_failure(
            'friday',
            'Bot instance unavailable',
            'The bot instance is not available. Cannot proceed with community analysis.'
        )
        return

    if not db:
        print("❌ COMMUNITY ANALYSIS (Friday): Database not available")
        await notify_jam_weekly_message_failure(
            'friday',
            'Database unavailable',
            'The database connection is not available. Cannot proceed with community analysis.'
        )
        return

    try:
        # --- 1. Data Gathering (Scraping) ---
        # Define public, non-moderator channels to scrape
        public_channel_ids = [CHIT_CHAT_CHANNEL_ID, GAME_RECOMMENDATION_CHANNEL_ID]

        all_messages = []
        seven_days_ago = uk_now - timedelta(days=7)

        # Scrape with error handling
        try:
            for channel_id in public_channel_ids:
                channel = bot.get_channel(channel_id)
                if isinstance(channel, discord.TextChannel):
                    async for message in channel.history(limit=1000, after=seven_days_ago):
                        if not message.author.bot and message.content:
                            all_messages.append(message)
        except Exception as scrape_error:
            print(f"❌ COMMUNITY ANALYSIS (Friday): Message scraping failed: {scrape_error}")
            await notify_jam_weekly_message_failure(
                'friday',
                'Message scraping failure',
                f'Failed to scrape community messages from channels. Error: {str(scrape_error)[:200]}'
            )
            return

        if not all_messages:
            print("✅ COMMUNITY ANALYSIS (Friday): No recent community activity found.")
            await notify_jam_weekly_message_failure(
                'friday',
                'No community activity found',
                'No community messages were found in the past week. No message will be generated.'
            )
            return

        # --- 2. Analysis & Moment Selection ---
        analysis_modules = []

        # Module A: Jonesy's Most Engaging Message
        jonesy_messages = [m for m in all_messages if m.author.id == JONESY_USER_ID]
        if jonesy_messages:
            jonesy_messages.sort(key=lambda m: len(m.reactions), reverse=True)
            top_jonesy_message = jonesy_messages[0]
            if len(top_jonesy_message.reactions) > 2:  # Set a minimum reaction threshold
                # Extract JSON-serializable data from Message object
                message_data = {
                    "content": top_jonesy_message.content,
                    "author_id": top_jonesy_message.author.id,
                    "author_name": top_jonesy_message.author.name,
                    "reaction_count": len(top_jonesy_message.reactions),
                    "message_id": top_jonesy_message.id,
                    "channel_id": top_jonesy_message.channel.id,
                    "created_at": top_jonesy_message.created_at.isoformat() if top_jonesy_message.created_at else None
                }
                analysis_modules.append({
                    "type": "jonesy_message",
                    "data": message_data,
                    "content": f"Analysis of command personnel communications indicates a high engagement rate with the transmission: \"{top_jonesy_message.content}\". This may represent an emerging crew catchphrase."
                })

        # Module B: Trivia Tuesday Recap
        trivia_stats = db.get_trivia_participant_stats_for_week()
        if trivia_stats.get("status") == "success":
            winner_id = trivia_stats.get("winner_id")
            notable_id = trivia_stats.get("notable_participant_id")
            if winner_id:
                recap = f"Review of the weekly intelligence assessment confirms <@{winner_id}> demonstrated optimal response efficiency."
                if notable_id:
                    recap += f" Conversely, User <@{notable_id}> submitted multiple analyses that were... suboptimal. Recalibration is recommended."
                analysis_modules.append({"type": "trivia_recap", "data": trivia_stats, "content": recap})

        if not analysis_modules:
            print("✅ COMMUNITY ANALYSIS (Friday): Insufficient notable moments to generate a report.")
            await notify_jam_weekly_message_failure(
                'friday',
                'Insufficient notable moments',
                'Analysis found no notable community moments this week (no highly engaged Jonesy messages or trivia participation).'
            )
            return

        # --- 3. Content Generation ---
        import random
        chosen_moment = random.choice(analysis_modules)  # Choose one random module to report on for variance

        debrief = (
            f"📅 **Friday Protocol Assessment**\n\n"
            f"Good morning, personnel. My analysis of the past week's crew engagement is complete.\n\n"
            f"{chosen_moment['content']}\n\n"
            f"Weekend operational pause is now in effect."
        )

        # Debug: Verify newlines are present in the generated content
        print(f"🔍 FRIDAY GREETING DEBUG: Generated content length: {len(debrief)} chars")
        print(f"🔍 FRIDAY GREETING DEBUG: Newline count in content: {debrief.count(chr(10))}")
        print(f"🔍 FRIDAY GREETING DEBUG: First 200 chars: {repr(debrief[:200])}")

        # --- 4. Approval Workflow ---
        analysis_cache = {"modules": analysis_modules}  # Cache all found modules for regeneration
        announcement_id = db.create_weekly_announcement('friday', debrief, analysis_cache)

        if announcement_id:
            await start_weekly_announcement_approval(announcement_id, debrief, 'friday')
        else:
            print("❌ COMMUNITY ANALYSIS (Friday): Failed to create announcement record in database.")
            await notify_jam_weekly_message_failure(
                'friday',
                'Database insertion failure',
                'Failed to create the announcement record in the database.'
            )

    except Exception as e:
        print(f"❌ COMMUNITY ANALYSIS (Friday): Critical error during analysis: {e}")
        await notify_jam_weekly_message_failure(
            'friday',
            'Unexpected error',
            f'An unexpected error occurred during the Friday community analysis: {str(e)[:200]}'
        )

# Run at 9:00 AM UK time every Friday - Friday morning greeting


@tasks.loop(time=time(9, 0, tzinfo=ZoneInfo("Europe/London")))
async def friday_morning_greeting():
    """Posts the approved Friday morning community report."""
    if not _should_run_automated_tasks():
        return

    uk_now = datetime.now(ZoneInfo("Europe/London"))
    if uk_now.weekday() != 4:
        return

    print(f"📅 FRIDAY GREETING: Checking for approved message at {uk_now.strftime('%H:%M UK')}")
    if not db:
        return

    try:
        approved_announcement = db.get_announcement_by_day('friday', 'approved')
        if not approved_announcement:
            print("✅ FRIDAY GREETING: No approved message found. Task complete.")
            return

        bot = get_bot_instance()
        if not bot:
            return

        channel = bot.get_channel(CHIT_CHAT_CHANNEL_ID)
        if channel and isinstance(channel, discord.TextChannel):
            # Ensure newlines are preserved (handle both literal \n and actual newlines)
            content = approved_announcement['generated_content']
            # Replace literal escape sequences if they exist
            content = content.replace('\\n', '\n')
            # Ensure double newlines for proper Discord formatting
            if '\n\n' not in content and '\n' in content:
                content = content.replace('\n', '\n\n')

            await channel.send(content)
            db.update_announcement_status(approved_announcement['id'], 'posted')
            print(f"✅ FRIDAY GREETING: Successfully posted approved message.")
        else:
            print("❌ FRIDAY GREETING: Could not find chit-chat channel.")

    except Exception as e:
        print(f"❌ FRIDAY GREETING: Error posting message: {e}")

## DAILY TASKS ##
# Run at 00:00 PT (midnight Pacific Time) every day


@tasks.loop(time=time(0, 0, tzinfo=ZoneInfo("US/Pacific")))
async def scheduled_midnight_restart():
    """Automatically restart the bot at midnight Pacific Time to reset daily limits"""
    pt_now = datetime.now(ZoneInfo("US/Pacific"))
    print(
        f"🔄 Midnight Pacific Time restart initiated at {pt_now.strftime('%Y-%m-%d %H:%M:%S PT')}")

    try:
        if not _bot_instance:
            print("❌ Bot instance not available for scheduled midnight restart")
            return

        guild = _bot_instance.get_guild(GUILD_ID)
        if guild:
            # Find mod channel
            mod_channel = None
            for channel in guild.text_channels:
                if channel.name in ["mod-chat", "moderator-chat", "mod"]:
                    mod_channel = channel
                    break

            if mod_channel:
                await mod_channel.send(
                    f"🌙 **Midnight Pacific Time Restart:** Initiating scheduled bot restart to reset daily AI limits. System will be back online momentarily. Current time: {pt_now.strftime('%Y-%m-%d %H:%M:%S PT')}"
                )

        # Graceful shutdown
        await _bot_instance.close()

    except Exception as e:
        print(f"❌ Error in scheduled_midnight_restart: {e}")

# Run at 8:15 AM UK time every day (5 minutes after Google quota reset)


@tasks.loop(time=time(8, 15, tzinfo=ZoneInfo("Europe/London")))
async def scheduled_ai_refresh():
    """Silently refresh AI module connections at 8:15am BST (after Google quota reset)"""
    uk_now = datetime.now(ZoneInfo("Europe/London"))

    dst_offset = uk_now.dst()
    is_bst = dst_offset is not None and dst_offset.total_seconds() > 0
    timezone_name = "BST" if is_bst else "GMT"

    print(
        f"🤖 AI module refresh initiated at {uk_now.strftime(f'%Y-%m-%d %H:%M:%S {timezone_name}')} (post-quota reset)")

    try:
        from ..handlers.ai_handler import get_ai_status, initialize_ai, reset_daily_usage

        # Force reset daily usage counters
        reset_daily_usage()
        print("✅ AI usage counters reset")

        # Re-initialize AI connections to refresh quota status
        initialize_ai()

        # Get updated status
        ai_status = get_ai_status()

        print(
            f"🔄 AI refresh completed - Status: {ai_status['status_message']}")

        # Only send notification if there were previous issues or this is the
        # first refresh of the day
        usage_stats = ai_status.get('usage_stats', {})
        previous_errors = usage_stats.get('consecutive_errors', 0)

        if previous_errors > 0:
            # Try to notify JAM that AI is back online after quota issues
            try:
                from ..config import JAM_USER_ID

                if not _bot_instance:
                    print("⚠️ Bot instance not available for AI refresh notification")
                    return

                user = await _bot_instance.fetch_user(JAM_USER_ID)
                if user:
                    await user.send(
                        f"🤖 **AI Module Refresh Complete**\n"
                        f"• Status: {ai_status['status_message']}\n"
                        f"• Previous errors cleared: {previous_errors}\n"
                        f"• Daily quota reset at {uk_now.strftime(f'%H:%M {timezone_name}')}\n\n"
                        f"*AI functionality should now be restored.*"
                    )
                    print("✅ AI refresh notification sent to JAM")
            except Exception as notify_e:
                print(f"⚠️ Could not send AI refresh notification: {notify_e}")
        else:
            print("✅ AI refresh completed silently (no previous issues)")

    except Exception as e:
        print(f"❌ Error in scheduled_ai_refresh: {e}")
        # Try to notify JAM of refresh failure
        try:
            from ..config import JAM_USER_ID

            if not _bot_instance:
                print("⚠️ Bot instance not available for AI refresh error notification")
                return

            user = await _bot_instance.fetch_user(JAM_USER_ID)
            if user:
                await user.send(
                    f"⚠️ **AI Module Refresh Failed**\n"
                    f"• Error: {str(e)}\n"
                    f"• Time: {uk_now.strftime(f'%H:%M {timezone_name}')}\n\n"
                    f"*Manual intervention may be required.*"
                )
        except Exception:
            pass

## CONTINUOUS TASKS ##
# Check reminders every minute


@tasks.loop(minutes=1)
async def check_due_reminders():
    """Check for due reminders and deliver them"""
    try:
        uk_now = datetime.now(ZoneInfo("Europe/London"))

        # Enhanced database diagnostics - only log issues or when processing reminders
        if not db:
            print("❌ Database instance (db) is None - reminder system disabled")
            return

        if not db:
            print("❌ Database instance not available - reminder system disabled")
            return

        # Check database connection - only log errors
        try:
            if hasattr(db, 'get_connection') and callable(getattr(db, 'get_connection')):
                conn = db.get_connection()
                if not conn:
                    print("❌ No database connection available - reminder system disabled")
                    return
            else:
                print("❌ Database get_connection method not available")
                return
        except Exception as db_check_e:
            print(f"❌ Database check failed - reminder system disabled: {db_check_e}")
            return

        # Test database connection - only log errors
        try:
            if hasattr(db, 'get_connection') and callable(getattr(db, 'get_connection')):
                conn = db.get_connection()  # type: ignore
                if not conn:
                    print("❌ Database connection failed in reminder check")
                    return
            else:
                print("❌ Database get_connection method not available")
                return
        except Exception as conn_e:
            print(f"❌ Database connection error: {conn_e}")
            return

        # Get due reminders - only log if found or if error occurs
        try:
            due_reminders = db.get_due_reminders(uk_now)  # type: ignore

            # Only log when there are actually reminders to process
            if due_reminders and len(due_reminders) > 0:
                print(
                    f"🕒 Reminder check at {uk_now.strftime('%H:%M:%S UK')} - found {len(due_reminders)} due reminders")
                for i, reminder in enumerate(due_reminders):
                    print(
                        f"  📌 Reminder {i+1}: ID={reminder.get('id')}, User={reminder.get('user_id')}, Text='{reminder.get('reminder_text', '')[:30]}...', Due={reminder.get('scheduled_time')}")

        except Exception as query_e:
            print(f"❌ Database query for due reminders failed: {query_e}")
            import traceback
            traceback.print_exc()
            return

        if not due_reminders:
            # Silent return when no reminders - no logging needed
            return

        print(f" Processing {len(due_reminders)} due reminders")

        # Get bot instance more reliably
        bot = None
        try:
            # Try multiple methods to get bot instance
            import sys
            for name, obj in sys.modules.items():
                if hasattr(obj, 'bot') and hasattr(obj.bot, 'user') and obj.bot.user:
                    bot = obj.bot
                    print(f"✅ Bot instance found: {bot.user.name if bot.user else 'Unknown'}")
                    break

            if not bot:
                # Fallback: use global bot instance
                bot = _bot_instance
                if bot and hasattr(bot, 'user') and bot.user:
                    print(f"✅ Bot instance from global: {bot.user.name if bot.user else 'Unknown'}")
                else:
                    print("❌ Bot instance not available for reminder delivery")
                    return
        except Exception as bot_e:
            print(f"❌ Could not get bot instance: {bot_e}")
            return

        successful_deliveries = 0
        failed_deliveries = 0

        for reminder in due_reminders:
            try:
                reminder_id = reminder.get('id')
                reminder_text = reminder.get('reminder_text', '')
                print(
                    f"📤 Delivering reminder {reminder_id}: {reminder_text[:50]}...")

                await deliver_reminder(reminder)

                # Mark as delivered
                db.update_reminder_status(
                    reminder_id, "delivered")  # type: ignore
                print(
                    f"✅ Reminder {reminder_id} delivered and marked as delivered")
                successful_deliveries += 1

                # Check if auto-action is enabled and should be triggered
                if reminder.get("auto_action_enabled") and reminder.get(
                        "auto_action_type"):
                    print(
                        f"📋 Reminder {reminder_id} has auto-action enabled, will check in 5 minutes")

            except Exception as e:
                print(
                    f"❌ Failed to deliver reminder {reminder.get('id')}: {e}")
                import traceback
                traceback.print_exc()
                # Mark as failed
                try:
                    db.update_reminder_status(  # type: ignore
                        reminder.get('id'), "failed")  # type: ignore
                    print(f"⚠️ Reminder {reminder.get('id')} marked as failed")
                except Exception as mark_e:
                    print(f"❌ Could not mark reminder as failed: {mark_e}")
                failed_deliveries += 1

        print(
            f"📊 Reminder delivery summary: {successful_deliveries} successful, {failed_deliveries} failed")

    except Exception as e:
        print(f"❌ Critical error in check_due_reminders: {e}")
        import traceback
        traceback.print_exc()


@tasks.loop(minutes=1)  # Check for auto-actions every minute
async def check_auto_actions():
    """Check for reminders that need auto-actions triggered"""
    try:
        uk_now = datetime.now(ZoneInfo("Europe/London"))
        auto_action_reminders = db.get_reminders_awaiting_auto_action(  # type: ignore
            uk_now)  # type: ignore

        if not auto_action_reminders:
            return

        print(
            f"⚡ Processing {len(auto_action_reminders)} auto-action reminders")

        for reminder in auto_action_reminders:
            try:
                await execute_auto_action(reminder)

                # Mark auto-action as executed
                db.update_reminder_status(  # type: ignore
                    reminder["id"], "delivered", auto_executed_at=uk_now)

                print(
                    f"✅ Auto-action executed for reminder {reminder['id']}")

            except Exception as e:
                print(
                    f"❌ Failed to execute auto-action for reminder {reminder['id']}: {e}")

    except Exception as e:
        print(f"❌ Error in check_auto_actions: {e}")

# Run every hour to cleanup old recommendation messages


@tasks.loop(hours=1)
async def cleanup_game_recommendations():
    """Clean up user recommendation messages older than 24 hours in #game-recommendation channel"""
    try:
        uk_now = datetime.now(ZoneInfo("Europe/London"))
        cutoff_time = uk_now - timedelta(hours=24)

        print(f"🧹 Game recommendation cleanup starting at {uk_now.strftime('%Y-%m-%d %H:%M:%S UK')}")

        # Also cleanup stale weekly announcement approvals
        try:
            from ..handlers.conversation_handler import cleanup_weekly_announcement_approvals
            expired_count = cleanup_weekly_announcement_approvals()
            if expired_count > 0:
                print(f"🧹 Cleaned up {expired_count} stale weekly announcement approvals")
        except Exception as cleanup_error:
            print(f"⚠️ Error cleaning up weekly announcement approvals: {cleanup_error}")

        # Improved bot instance checking with multiple fallback methods
        bot_instance = None

        # Method 1: Use global _bot_instance if available
        if _bot_instance and hasattr(_bot_instance, 'user') and _bot_instance.user:
            bot_instance = _bot_instance
            print("✅ Using global bot instance for cleanup")
        else:
            # Method 2: Try to find bot instance from imported modules
            print("🔍 Global bot instance not available, searching modules...")
            import sys
            for module_name, module in sys.modules.items():
                if hasattr(module, 'bot') and hasattr(module.bot, 'user') and module.bot.user:
                    bot_instance = module.bot
                    print(f"✅ Found bot instance in module: {module_name}")
                    break

            if not bot_instance:
                print("⚠️ Bot instance not available for game recommendation cleanup - will retry next hour")
                print("💡 This is normal during bot startup or if scheduled tasks start before bot is ready")
                return

        guild = bot_instance.get_guild(GUILD_ID)
        if not guild:
            print("❌ Guild not found for game recommendation cleanup")
            return

        # Get the game recommendation channel
        game_rec_channel = bot_instance.get_channel(GAME_RECOMMENDATION_CHANNEL_ID)
        if not game_rec_channel or not isinstance(game_rec_channel, discord.TextChannel):
            print("❌ Game recommendation channel not found for cleanup")
            return

        # Check bot permissions in the channel
        bot_member = guild.get_member(bot_instance.user.id) if bot_instance.user else None
        if bot_member:
            permissions = game_rec_channel.permissions_for(bot_member)
            if not permissions.manage_messages:
                print("⚠️ Bot lacks 'Manage Messages' permission for game recommendation cleanup")
                return

        deleted_count = 0
        checked_count = 0

        # Check messages in the channel, going back 25 hours to be safe
        async for message in game_rec_channel.history(limit=200, before=uk_now - timedelta(hours=23)):
            checked_count += 1

            # Only delete user messages (not bot messages) older than 24 hours
            if not message.author.bot and message.created_at.replace(tzinfo=ZoneInfo("Europe/London")) < cutoff_time:
                try:
                    await message.delete()
                    deleted_count += 1
                    print(
                        f"🗑️ Deleted old recommendation message from {message.author.name}: '{message.content[:50]}...'")

                    # Small delay to avoid rate limiting
                    await asyncio.sleep(0.5)

                except discord.NotFound:
                    # Message already deleted
                    pass
                except discord.Forbidden:
                    print(f"❌ No permission to delete message from {message.author.name}")
                except Exception as delete_error:
                    print(f"❌ Error deleting message from {message.author.name}: {delete_error}")

        if deleted_count > 0:
            print(
                f"✅ Game recommendation cleanup complete: {deleted_count} old messages deleted (checked {checked_count} messages)")
        else:
            print(
                f"✅ Game recommendation cleanup complete: No old messages to delete (checked {checked_count} messages)")

    except Exception as e:
        print(f"❌ Error in cleanup_game_recommendations: {e}")
        import traceback
        traceback.print_exc()

# --- Scheduled Message Helper Functions ---


async def notify_scheduled_message_error(task_name: str, error_message: str, timestamp: datetime) -> None:
    """Notify JAM of scheduled message errors"""
    try:
        from ..config import JAM_USER_ID

        if not _bot_instance:
            print("❌ Bot instance not available for scheduled message error notification")
            return

        user = await _bot_instance.fetch_user(JAM_USER_ID)
        if user:
            error_notification = (
                f"⚠️ **Scheduled Message Error**\n\n"
                f"**Task:** {task_name}\n"
                f"**Error:** {error_message}\n"
                f"**Time:** {timestamp.strftime('%Y-%m-%d %H:%M:%S UK')}\n\n"
                f"**Possible causes:**\n"
                f"• Bot lacks permissions in target channel\n"
                f"• Channel not found or inaccessible\n"
                f"• Network connectivity issues\n\n"
                f"*Manual intervention may be required.*"
            )
            await user.send(error_notification)
            print(f"✅ Error notification sent to JAM for {task_name}")
    except Exception as notify_error:
        print(f"❌ Failed to notify JAM of scheduled message error: {notify_error}")


async def send_low_confidence_notification(entries: list) -> None:
    """Send batch DM notification to JAM about low-confidence game extractions"""
    try:
        from ..config import JAM_USER_ID

        if not _bot_instance:
            print("❌ Bot instance not available for low-confidence notification")
            return

        user = await _bot_instance.fetch_user(JAM_USER_ID)
        if not user:
            print(f"❌ Could not fetch JAM user for low-confidence notification")
            return

        # Group entries by action type
        added = [e for e in entries if e['action'] == 'added']
        updated = [e for e in entries if e['action'] == 'updated']

        # Build notification message
        uk_now = datetime.now(ZoneInfo("Europe/London"))
        message = (
            f"⚠️ **Low Confidence Game Extractions - Monday Sync**\n\n"
            f"**Time:** {uk_now.strftime('%Y-%m-%d %H:%M:%S UK')}\n"
            f"**Total Entries:** {len(entries)}\n\n"
        )

        if added:
            message += f"**🆕 New Games Added ({len(added)}):**\n"
            for entry in added[:5]:  # Limit to first 5
                message += f"• **{entry['name']}** (ID: {entry['id']}, {entry['confidence']:.0%} confidence)\n"
                message += f"  From: \"{entry['original_title'][:50]}...\"\n"
            if len(added) > 5:
                message += f"  ...and {len(added) - 5} more\n"
            message += "\n"

        if updated:
            message += f"**🔄 Existing Games Updated ({len(updated)}):**\n"
            for entry in updated[:5]:  # Limit to first 5
                message += f"• **{entry['name']}** (ID: {entry['id']}, +{entry['playtime_added']} mins)\n"
            if len(updated) > 5:
                message += f"  ...and {len(updated) - 5} more\n"
            message += "\n"

        total_playtime = sum(e.get('playtime_added', 0) for e in entries)
        message += (
            f"**📊 Summary:**\n"
            f"• Total playtime preserved: {total_playtime} minutes ({round(total_playtime/60, 1)} hours)\n"
            f"• All entries saved to database with review flags\n\n"
            f"*These extractions had confidence between 30-50% but were saved to preserve playtime data. "
            f"You can review and correct them later if needed.*"
        )

        await user.send(message)
        print(f"✅ Sent low-confidence notification to JAM ({len(entries)} entries)")

    except Exception as e:
        print(f"❌ Failed to send low-confidence notification: {e}")

# --- Reminder Helper Functions ---


async def deliver_reminder(reminder: Dict[str, Any]) -> None:
    """Deliver a reminder to the appropriate channel/user with enhanced reliability"""
    try:
        # Get bot instance using the same reliable method as check_due_reminders
        bot = None
        import sys
        for name, obj in sys.modules.items():
            if hasattr(obj, 'bot') and hasattr(obj.bot, 'user') and obj.bot.user:
                bot = obj.bot
                break

        if not bot:
            # Fallback: use global bot instance
            bot = _bot_instance

        if not bot:
            raise RuntimeError("Bot instance not available for reminder delivery")

        user_id = reminder["user_id"]
        reminder_text = reminder["reminder_text"]
        delivery_type = reminder["delivery_type"]
        delivery_channel_id = reminder.get("delivery_channel_id")
        auto_action_enabled = reminder.get("auto_action_enabled", False)
        reminder_id = reminder.get("id", "unknown")

        print(f"📋 Starting delivery for reminder {reminder_id} to user {user_id} via {delivery_type}")

        # Simple reminder message - just the content and reminder indicator
        ash_message = f"📋 **Reminder:** {reminder_text}"

        # Add auto-action notice if enabled
        if auto_action_enabled and reminder.get("auto_action_type"):
            auto_action_type = reminder["auto_action_type"]
            if auto_action_type == "youtube_post":
                ash_message += f"\n\n⚡ **Auto-action will execute in 5 minutes if no response.**"

        delivery_successful = False

        if delivery_type == "dm":
            user = None
            try:
                # First try cache lookup for quick access
                user = bot.get_user(user_id)
                if not user:
                    # If not in cache, fetch from Discord API
                    print(f"🔍 User {user_id} not in cache, fetching from Discord API...")
                    user = await bot.fetch_user(user_id)

                if user:
                    print(f"✅ Successfully obtained user object for {user_id}: {user.name}")
                else:
                    print(f"❌ Could not fetch user {user_id} from Discord API")
                    raise RuntimeError(f"Could not fetch user {user_id} for DM delivery")

            except discord.NotFound:
                print(f"❌ User {user_id} not found on Discord (account may be deleted)")
                raise RuntimeError(f"User {user_id} not found on Discord")
            except discord.Forbidden:
                print(f"❌ Bot lacks permission to fetch user {user_id}")
                raise RuntimeError(f"Bot lacks permission to fetch user {user_id}")
            except Exception as fetch_error:
                print(f"❌ Error fetching user {user_id}: {fetch_error}")
                raise RuntimeError(f"Error fetching user {user_id}: {fetch_error}")

            # Send the DM
            try:
                await user.send(ash_message)
                print(f"✅ Delivered DM reminder to user {user_id} ({user.name})")
                delivery_successful = True
            except discord.Forbidden:
                print(f"❌ User {user_id} ({user.name}) has DMs disabled or blocked the bot")
                raise RuntimeError(f"User {user_id} has DMs disabled or blocked the bot")
            except Exception as dm_error:
                print(f"❌ Failed to send DM to user {user_id} ({user.name}): {dm_error}")
                raise RuntimeError(f"Failed to deliver DM reminder to user {user_id}: {dm_error}")

        elif delivery_type == "channel" and delivery_channel_id:
            channel = bot.get_channel(delivery_channel_id)
            if channel and isinstance(channel, discord.TextChannel):
                try:
                    await channel.send(f"<@{user_id}> {ash_message}")
                    print(f"✅ Delivered channel reminder to channel {delivery_channel_id}")
                    delivery_successful = True
                except Exception as channel_error:
                    print(f"❌ Failed to send message to channel {delivery_channel_id}: {channel_error}")
                    raise RuntimeError(f"Failed to deliver reminder to channel {delivery_channel_id}: {channel_error}")
            else:
                print(f"❌ Could not access channel {delivery_channel_id} for reminder {reminder_id}")
                raise RuntimeError(f"Could not access channel {delivery_channel_id} for reminder delivery")
        else:
            error_msg = f"Invalid delivery configuration for reminder {reminder_id}: type={delivery_type}, channel_id={delivery_channel_id}"
            print(f"❌ {error_msg}")
            raise RuntimeError(error_msg)

        if not delivery_successful:
            raise RuntimeError(f"Reminder delivery failed for unknown reason: {reminder_id}")

        print(f"📋 Reminder {reminder_id} successfully delivered via {delivery_type}")

    except Exception as e:
        print(f"❌ Error delivering reminder: {e}")
        raise


async def execute_auto_action(reminder: Dict[str, Any]) -> None:
    """Execute the auto-action for a reminder"""
    try:
        if not _bot_instance:
            print("❌ Bot instance not available for auto-action execution")
            return

        auto_action_type = reminder.get("auto_action_type")
        auto_action_data = reminder.get("auto_action_data", {})
        user_id = reminder["user_id"]
        delivery_channel_id = reminder.get("delivery_channel_id")

        if auto_action_type == "youtube_post":
            await execute_youtube_auto_post(reminder, auto_action_data)
            return

        # Handle moderation auto-actions (mute, kick, ban)
        if auto_action_type not in ["mute", "kick", "ban"]:
            print(f"❌ Unknown auto-action type: {auto_action_type}")
            return

        # Check if moderator has intervened by looking for mod messages in
        # channel after reminder delivery
        if delivery_channel_id:
            try:
                channel = _bot_instance.get_channel(delivery_channel_id)
                if channel and isinstance(channel, discord.TextChannel):
                    # Check messages since reminder delivery for mod
                    # intervention
                    delivered_at = reminder.get("delivered_at")
                    if delivered_at:
                        messages_after = []
                        async for message in channel.history(limit=50, after=delivered_at):
                            # Check if author is a Member (has
                            # guild_permissions) and has manage_messages
                            # permission
                            if isinstance(
                                    message.author,
                                    discord.Member) and message.author.guild_permissions.manage_messages and not message.author.bot:
                                print(
                                    f"✅ Moderator intervention detected - auto-action cancelled for reminder {reminder['id']}")
                                return
            except Exception as check_e:
                print(
                    f"⚠️ Could not check for moderator intervention: {check_e}")

        # Get the guild and member
        guild = _bot_instance.get_guild(GUILD_ID)
        if not guild:
            print(f"❌ Could not find guild for auto-action")
            return

        try:
            member = await guild.fetch_member(user_id)
        except Exception as e:
            print(f"❌ Could not fetch member {user_id} for auto-action: {e}")
            return

        # Execute the auto-action
        reason = auto_action_data.get(
            "reason", f"Auto-action triggered by reminder system")
        action_result = "processed"  # Default value

        if auto_action_type == "mute":
            try:
                # Use Discord's timeout feature (30 minute timeout)
                timeout_duration = timedelta(minutes=30)
                await member.timeout(timeout_duration, reason=reason)
                action_result = f"timed out for 30 minutes"
            except Exception as e:
                print(f"❌ Failed to timeout member: {e}")
                return

        elif auto_action_type == "kick":
            try:
                await member.kick(reason=reason)
                action_result = "kicked from server"
            except Exception as e:
                print(f"❌ Failed to kick member: {e}")
                return

        elif auto_action_type == "ban":
            try:
                await member.ban(reason=reason, delete_message_days=0)
                action_result = "banned from server"
            except Exception as e:
                print(f"❌ Failed to ban member: {e}")
                return

        # Log the auto-action in the channel where the reminder was set
        if delivery_channel_id:
            try:
                channel = _bot_instance.get_channel(delivery_channel_id)
                if channel and isinstance(channel, discord.TextChannel):
                    log_message = f"⚡ **Auto-action executed:** {member.mention} has been {action_result}.\n**Reason:** {reason}\n**Reminder ID:** {reminder['id']}"
                    await channel.send(log_message)
                    print(
                        f"✅ Auto-action logged in channel {delivery_channel_id}")
            except Exception as e:
                print(f"❌ Failed to log auto-action: {e}")

        print(f"✅ Auto-action {auto_action_type} executed for user {user_id}")

    except Exception as e:
        print(f"❌ Error executing auto-action: {e}")
        raise


def clean_series_name(series_name: str) -> str:
    """Remove completion markers from series names"""
    import re
    if not series_name:
        return series_name

    # Remove (Completed), [Completed], (completed), [completed] patterns
    cleaned = re.sub(r'\s*[\(\[]completed[\)\]]\s*', '', series_name, flags=re.IGNORECASE)
    return cleaned.strip()


def map_genre_to_standard(igdb_genre: str) -> str:
    """Map IGDB genre to standardized genre list"""
    from ..config import DEFAULT_GENRE, STANDARD_GENRES

    if not igdb_genre:
        return DEFAULT_GENRE

    # Try direct match first (case-insensitive)
    genre_lower = igdb_genre.lower().strip()
    if genre_lower in STANDARD_GENRES:
        return STANDARD_GENRES[genre_lower]

    # Return default if no match
    return DEFAULT_GENRE


async def perform_full_content_sync(start_sync_time: datetime) -> Dict[str, Any]:
    """
    Performs a full sync of new content from YouTube and Twitch with IGDB enrichment.

    This function:
    - Fetches playlists from YouTube with new content since start_sync_time
    - Fetches VODs from Twitch since start_sync_time
    - Validates/enriches game data with IGDB API
    - Cleans series names (removes completion markers)
    - Maps genres to standardized list
    - Ensures all fields are properly populated
    - Updates or adds games to the database with full metadata
    - Deduplicates and aggregates statistics
    - Returns analysis dictionary for Monday morning message
    """
    if not db:
        raise RuntimeError("Database not available for sync.")

    print(f"🔄 SYNC: Fetching new content since {start_sync_time.strftime('%Y-%m-%d %H:%M:%S')}")

    # Import IGDB integration
    try:
        from ..integrations.igdb import should_use_igdb_data, validate_and_enrich
        igdb_available = True
        print("✅ SYNC: IGDB integration available for data enrichment")
    except ImportError:
        igdb_available = False
        print("⚠️ SYNC: IGDB integration not available, proceeding without enrichment")
        # Define stub functions for type safety

        async def validate_and_enrich(game_name: str) -> Dict[str, Any]:
            return {'match_found': False}

        def should_use_igdb_data(confidence: float) -> bool:
            return False

    # --- Data Gathering: YouTube playlists ---
    playlist_games = []
    try:
        from ..integrations.youtube import fetch_playlist_based_content_since

        playlist_games = await fetch_playlist_based_content_since(
            "UCPoUxLHeTnE9SUDAkqfJzDQ",  # Jonesy's channel
            start_sync_time
        )

        print(f"🔄 SYNC: Found {len(playlist_games)} game playlists with new content (YouTube)")

    except Exception as fetch_error:
        print(f"❌ SYNC: Failed to fetch YouTube playlist-based content: {fetch_error}")

    # --- Data Gathering: Twitch VODs ---
    twitch_vods = []
    try:
        twitch_vods = await fetch_new_vods_since("jonesyspacecat", start_sync_time)
        print(f"🔄 SYNC: Found {len(twitch_vods)} new Twitch VODs")
    except Exception as twitch_error:
        print(f"❌ SYNC: Failed to fetch Twitch VODs: {twitch_error}")

    # Check if we have any content
    if not playlist_games and not twitch_vods:
        return {"status": "no_new_content"}

    # --- Processing with Complete Metadata ---
    new_views = 0
    total_new_minutes = 0
    most_engaging_video = None
    games_added = 0
    games_updated = 0
    completed_games = []  # Track games that changed to 'completed'

    # Process YouTube playlist games
    for game_data in playlist_games:
        try:
            # Normalize data before processing (if available)
            if DATA_QUALITY_AVAILABLE and GameDataValidator:
                game_data = GameDataValidator.normalize_game_data(game_data)

                # Validate data quality
                is_valid, errors = GameDataValidator.validate_game_data(game_data)
                if not is_valid:
                    print(
                        f"⚠️ SYNC: Data validation errors for '{game_data.get('canonical_name', 'Unknown')}': {errors}")
                    continue

            canonical_name = game_data['canonical_name']
            series_name = game_data.get('series_name', canonical_name)
            completion_status = game_data.get('completion_status', 'in_progress')

            print(f"✅ SYNC: Processing '{canonical_name}' ({completion_status})")

            # IGDB Enrichment - validate and enrich game data
            if igdb_available:
                try:
                    print(f"🔍 SYNC: Querying IGDB for '{canonical_name}'...")
                    igdb_data = await validate_and_enrich(canonical_name)

                    if igdb_data and igdb_data.get('match_found'):
                        confidence = igdb_data.get('confidence', 0.0)
                        print(f"✅ SYNC: IGDB match found (confidence: {confidence:.2f})")

                        # Use IGDB data if confidence is high enough
                        if should_use_igdb_data(confidence):
                            # Update canonical name if IGDB provides better one
                            if igdb_data.get('canonical_name') and confidence >= 0.95:
                                canonical_name = igdb_data['canonical_name']
                                print(f"📝 SYNC: Updated canonical name from IGDB: '{canonical_name}'")

                            # Enrich missing fields with IGDB data
                            if not game_data.get('genre') and igdb_data.get('genre'):
                                standardized_genre = map_genre_to_standard(igdb_data['genre'])
                                game_data['genre'] = standardized_genre
                                print(f"🎮 SYNC: Added genre from IGDB: {standardized_genre}")

                            if not game_data.get('release_year') and igdb_data.get('release_year'):
                                game_data['release_year'] = igdb_data['release_year']
                                print(f"📅 SYNC: Added release year from IGDB: {igdb_data['release_year']}")

                            # Merge alternative names
                            existing_alt_names = game_data.get('alternative_names', [])
                            igdb_alt_names = igdb_data.get('alternative_names', [])
                            if igdb_alt_names:
                                # Combine and deduplicate
                                all_alt_names = list(set(existing_alt_names + igdb_alt_names))
                                game_data['alternative_names'] = all_alt_names[:10]  # Limit to 10
                                print(f"🔤 SYNC: Merged alternative names ({len(all_alt_names)} total)")

                            # Use IGDB series name if not present
                            if not series_name or series_name == canonical_name:
                                if igdb_data.get('series_name'):
                                    series_name = igdb_data['series_name']
                                    print(f"📚 SYNC: Added series from IGDB: '{series_name}'")
                        else:
                            print(f"⚠️ SYNC: IGDB confidence too low ({confidence:.2f}), keeping original data")

                            # Trigger manual review for low-confidence matches (between minimum match
                            # threshold and auto-approval threshold)
                            if 0.3 <= confidence < 0.75:
                                try:
                                    from ..handlers.conversation_handler import start_game_review_approval

                                    review_data = {
                                        'original_title': game_data.get('canonical_name', canonical_name),
                                        'extracted_name': canonical_name,
                                        'igdb_match': igdb_data.get('canonical_name', ''),
                                        'confidence_score': confidence,
                                        'alternative_names': igdb_data.get('alternative_names', []),
                                        'source': 'youtube_sync',
                                        'igdb_data': igdb_data,
                                        'video_url': game_data.get('youtube_playlist_url'),
                                        'series_name': igdb_data.get('series_name'),
                                        'genre': igdb_data.get('genre'),
                                        'release_year': igdb_data.get('release_year')
                                    }

                                    await start_game_review_approval(review_data)
                                    print(
                                        f"📤 SYNC: Sent '{canonical_name}' for manual review (confidence: {confidence:.2f})")
                                except Exception as review_error:
                                    print(f"❌ SYNC: Failed to send game for review: {review_error}")
                    else:
                        print(f"ℹ️ SYNC: No IGDB match found for '{canonical_name}'")

                except Exception as igdb_error:
                    print(f"⚠️ SYNC: IGDB enrichment failed for '{canonical_name}': {igdb_error}")
                    # Continue with original data

            # Clean series name (remove completion markers)
            if series_name:
                cleaned_series = clean_series_name(series_name)
                if cleaned_series != series_name:
                    print(f"🧹 SYNC: Cleaned series name: '{series_name}' -> '{cleaned_series}'")
                    series_name = cleaned_series
                game_data['series_name'] = series_name

            # Ensure genre is standardized
            if game_data.get('genre'):
                standardized_genre = map_genre_to_standard(game_data['genre'])
                if standardized_genre != game_data['genre']:
                    print(f"🎯 SYNC: Standardized genre: '{game_data['genre']}' -> '{standardized_genre}'")
                    game_data['genre'] = standardized_genre

            # Aggregate statistics
            new_views += game_data.get('youtube_views', 0)
            total_new_minutes += game_data.get('total_playtime_minutes', 0)

            # Check if game exists in database
            existing_game = db.get_played_game(canonical_name)

            if existing_game:
                # Detect completion status change
                old_status = existing_game.get('completion_status', 'in_progress')
                new_status = completion_status

                if old_status == 'in_progress' and new_status == 'completed':
                    completed_games.append({
                        'name': canonical_name,
                        'series_name': series_name,
                        'total_episodes': game_data.get('total_episodes', 0),
                        'total_playtime_hours': round(game_data.get('total_playtime_minutes', 0) / 60, 1)
                    })
                    print(
                        f"🎯 SYNC: Detected completion for '{canonical_name}' - {game_data.get('total_episodes', 0)} episodes")

                # Update existing game with aggregated data
                update_params = {
                    'series_name': series_name,
                    'total_playtime_minutes': game_data.get('total_playtime_minutes', 0),
                    'total_episodes': game_data.get('total_episodes', 0),
                    'youtube_views': game_data.get('youtube_views', 0),
                    'youtube_playlist_url': game_data.get('youtube_playlist_url'),
                    'completion_status': completion_status,
                    'alternative_names': game_data.get('alternative_names', []),
                    'notes': game_data.get('notes', '')
                }

                db.update_played_game(existing_game['id'], **update_params)
                print(
                    f"✅ SYNC: Updated '{canonical_name}' - {game_data.get('total_episodes', 0)} episodes, status: {completion_status}")
                games_updated += 1

            else:
                # Add new game with complete metadata
                db.add_played_game(
                    canonical_name=canonical_name,
                    series_name=series_name,
                    total_playtime_minutes=game_data.get(
                        'total_playtime_minutes',
                        0),
                    total_episodes=game_data.get(
                        'total_episodes',
                        0),
                    youtube_views=game_data.get(
                        'youtube_views',
                        0),
                    youtube_playlist_url=game_data.get('youtube_playlist_url'),
                    completion_status=completion_status,
                    alternative_names=game_data.get(
                        'alternative_names',
                        []),
                    first_played_date=game_data.get('first_played_date'),
                    notes=game_data.get(
                        'notes',
                        f"Auto-synced from YouTube on {datetime.now(ZoneInfo('Europe/London')).strftime('%Y-%m-%d')}"))
                print(
                    f"✅ SYNC: Added '{canonical_name}' - {game_data.get('total_episodes', 0)} episodes, {game_data.get('youtube_views', 0):,} views")
                games_added += 1

        except Exception as game_error:
            print(f"⚠️ SYNC: Error processing game '{game_data.get('canonical_name', 'Unknown')}': {game_error}")
            continue

    # Track low-confidence entries for batch notification
    low_confidence_entries = []

    # Process Twitch VODs with smart extraction and IGDB enrichment
    for vod in twitch_vods:
        try:
            title = vod['title']
            vod_url = vod.get('url', '')
<<<<<<< HEAD
            duration_minutes = vod.get('duration_seconds', 0) // 60
            
            # Phase 2.2: Check for multi-game streams first
            try:
                from ..integrations.twitch import detect_multiple_games_in_title
                potential_games = detect_multiple_games_in_title(title)
                
                if len(potential_games) > 1:
                    print(f"🎮 SYNC: Multi-game stream detected in '{title}': {potential_games}")
                    
                    # Process each game separately with fractional playtime
                    fractional_duration = duration_minutes // len(potential_games)
                    
                    for game_name in potential_games:
                        try:
                            from ..integrations.twitch import smart_extract_with_validation
                            extracted_name, confidence = await smart_extract_with_validation(game_name)
                            
                            if not extracted_name or confidence < 0.7:
                                print(f"⚠️ SYNC: Skipping '{game_name}' from multi-game stream (confidence: {confidence:.2f})")
                                continue
                            
                            # Process this game inline with fractional duration
                            print(f"✅ SYNC: Processing '{extracted_name}' from multi-game stream ({fractional_duration} mins)")
                            
                            # Check if game exists in database
                            existing_game = db.get_played_game(extracted_name)
                            
                            if existing_game:
                                # Update existing game - add fractional playtime
                                update_params = {
                                    'total_playtime_minutes': existing_game.get('total_playtime_minutes', 0) + fractional_duration,
                                    'total_episodes': existing_game.get('total_episodes', 0) + 1
                                }
                                
                                # Store VOD URL
                                if vod_url:
                                    existing_vods = existing_game.get('twitch_vod_urls', [])
                                    if isinstance(existing_vods, str):
                                        existing_vods = [v.strip() for v in existing_vods.split(',') if v.strip()]
                                    elif not isinstance(existing_vods, list):
                                        existing_vods = []
                                    
                                    if vod_url not in existing_vods:
                                        existing_vods.append(vod_url)
                                        existing_vods = existing_vods[-10:]
                                        update_params['twitch_vod_urls'] = existing_vods
                                
                                db.update_played_game(existing_game['id'], **update_params)
                                games_updated += 1
                            else:
                                # Add new game from multi-game stream
                                game_data = {
                                    'canonical_name': extracted_name,
                                    'series_name': extracted_name,
                                    'total_playtime_minutes': fractional_duration,
                                    'total_episodes': 1,
                                    'first_played_date': vod['published_at'].date(),
                                    'notes': f"Auto-synced from Twitch multi-game VOD on {datetime.now(ZoneInfo('Europe/London')).strftime('%Y-%m-%d')}"
                                }
                                
                                if vod_url:
                                    game_data['twitch_vod_urls'] = [vod_url]
                                
                                # Try IGDB enrichment if confidence is high
                                if igdb_available and confidence >= 0.75:
                                    try:
                                        igdb_data = await validate_and_enrich(extracted_name)
                                        if igdb_data and igdb_data.get('match_found'):
                                            if igdb_data.get('genre'):
                                                game_data['genre'] = map_genre_to_standard(igdb_data['genre'])
                                            if igdb_data.get('release_year'):
                                                game_data['release_year'] = igdb_data['release_year']
                                            if igdb_data.get('series_name'):
                                                game_data['series_name'] = igdb_data['series_name']
                                            if igdb_data.get('alternative_names'):
                                                game_data['alternative_names'] = igdb_data['alternative_names'][:5]
                                    except Exception as igdb_error:
                                        print(f"⚠️ SYNC: IGDB enrichment failed for '{extracted_name}': {igdb_error}")
                                
                                db.add_played_game(**game_data)
                                games_added += 1
                            
                            print(f"✅ SYNC: Completed '{extracted_name}' from multi-game stream")
                            
                        except Exception as game_error:
                            print(f"❌ SYNC: Error processing '{game_name}' from multi-game stream: {game_error}")
                    
                    # Skip to next VOD since we've processed all games from this one
                    total_new_minutes += duration_minutes
                    continue
                    
            except ImportError:
                print("⚠️ SYNC: Multi-game detection not available, processing as single game")
            
            # Use smart extraction with IGDB validation (Phase 1.2) for single-game streams
            is_low_confidence = False  # Initialize early to avoid unbound variable error
            confidence = 0.0
            
            try:
                from ..integrations.twitch import smart_extract_with_validation
                extracted_name, confidence = await smart_extract_with_validation(title)
                
                if not extracted_name or confidence < 0.3:
                    print(f"⚠️ SYNC: Very low confidence ({confidence:.2f}) for Twitch title: '{title}' - skipping")
                    continue
                
                # Handle low confidence (0.3-0.5) - write to database but flag for review
                if 0.3 <= confidence < 0.5:
                    print(f"⚠️ SYNC: Low confidence ({confidence:.2f}) for Twitch title: '{title}' - saving with review flag")
                
                game_name = extracted_name
                is_low_confidence = confidence < 0.5
                print(f"✅ SYNC: Extracted '{game_name}' from Twitch with {confidence:.2f} confidence{' (LOW - needs review)' if is_low_confidence else ''}")
                
=======

            # Use smart extraction with IGDB validation (Phase 1.2)
            try:
                from ..integrations.twitch import smart_extract_with_validation
                extracted_name, confidence = await smart_extract_with_validation(title)

                if not extracted_name or confidence < 0.5:
                    print(f"⚠️ SYNC: Low confidence ({confidence:.2f}) for Twitch title: '{title}'")

                    # Flag for manual review if confidence is between 0.3-0.5
                    if 0.3 <= confidence < 0.5 and extracted_name:
                        try:
                            from ..handlers.conversation_handler import start_game_review_approval

                            review_data = {
                                'original_title': title,
                                'extracted_name': extracted_name,
                                'confidence_score': confidence,
                                'source': 'twitch_sync',
                                'vod_url': vod_url
                            }

                            await start_game_review_approval(review_data)
                            print(f"📤 SYNC: Sent Twitch VOD for manual review (confidence: {confidence:.2f})")
                        except Exception as review_error:
                            print(f"❌ SYNC: Failed to send Twitch VOD for review: {review_error}")

                    continue

                game_name = extracted_name
                print(f"✅ SYNC: Extracted '{game_name}' from Twitch with {confidence:.2f} confidence")

>>>>>>> 18396cf2
            except ImportError:
                # Fallback to basic extraction if smart extraction not available
                print("⚠️ SYNC: Smart extraction not available, falling back to basic extraction")
                game_name = extract_game_from_twitch(title)
                confidence = 0.0
<<<<<<< HEAD
                is_low_confidence = False  # Reset for fallback case
                
=======

>>>>>>> 18396cf2
                if not game_name:
                    print(f"⚠️ SYNC: Could not extract game from Twitch title: '{title}'")
                    continue

            print(f"✅ SYNC: Processing Twitch VOD '{game_name}'")

            duration_minutes = vod.get('duration_seconds', 0) // 60
            total_new_minutes += duration_minutes

            # Check if game exists in database
            existing_game = db.get_played_game(game_name)

            if existing_game:
                # Update existing game - add to totals
                update_params = {
                    'total_playtime_minutes': existing_game.get('total_playtime_minutes', 0) + duration_minutes,
                    'total_episodes': existing_game.get('total_episodes', 0) + 1
                }

                # Phase 1.3: Store VOD URLs
                if vod_url:
                    # Get existing VOD URLs (handle both list and text formats)
                    existing_vods = existing_game.get('twitch_vod_urls', [])
                    if isinstance(existing_vods, str):
                        # Parse comma-separated string
                        existing_vods = [v.strip() for v in existing_vods.split(',') if v.strip()]
                    elif not isinstance(existing_vods, list):
                        existing_vods = []

                    # Add new VOD if not already present
                    if vod_url not in existing_vods:
                        existing_vods.append(vod_url)
                        # Keep only last 10 VODs to avoid bloat
                        existing_vods = existing_vods[-10:]
                        update_params['twitch_vod_urls'] = existing_vods
                        print(f"📎 SYNC: Added VOD URL to '{game_name}' ({len(existing_vods)} total)")

                db.update_played_game(existing_game['id'], **update_params)
                print(f"✅ SYNC: Updated '{game_name}' with Twitch VOD ({duration_minutes} mins)")
                games_updated += 1
                
                # Track low-confidence update for notification
                if is_low_confidence:
                    low_confidence_entries.append({
                        'id': existing_game['id'],
                        'name': game_name,
                        'confidence': confidence,
                        'source': 'twitch_vod',
                        'original_title': title,
                        'vod_url': vod_url,
                        'action': 'updated',
                        'playtime_added': duration_minutes
                    })

            else:
                # Add new game from Twitch VOD with IGDB enrichment if available
                game_data = {
                    'canonical_name': game_name,
                    'series_name': game_name,
                    'total_playtime_minutes': duration_minutes,
                    'total_episodes': 1,
                    'first_played_date': vod['published_at'].date(),
                    'notes': f"Auto-synced from Twitch VOD on {datetime.now(ZoneInfo('Europe/London')).strftime('%Y-%m-%d')}"}

                # Phase 1.3: Add VOD URL for new games
                if vod_url:
                    game_data['twitch_vod_urls'] = [vod_url]
                    print(f"📎 SYNC: Storing VOD URL for new game '{game_name}'")

                # Try IGDB enrichment for new Twitch games if confidence is high
                if igdb_available and confidence >= 0.75:
                    try:
                        igdb_data = await validate_and_enrich(game_name)
                        if igdb_data and igdb_data.get('match_found'):
                            # Add enriched metadata
                            if igdb_data.get('genre'):
                                game_data['genre'] = map_genre_to_standard(igdb_data['genre'])
                                print(f"🎮 SYNC: Added genre from IGDB: {game_data['genre']}")

                            if igdb_data.get('release_year'):
                                game_data['release_year'] = igdb_data['release_year']
                                print(f"📅 SYNC: Added release year from IGDB: {igdb_data['release_year']}")

                            if igdb_data.get('series_name'):
                                game_data['series_name'] = igdb_data['series_name']
                                print(f"📚 SYNC: Added series from IGDB: {igdb_data['series_name']}")

                            if igdb_data.get('alternative_names'):
                                game_data['alternative_names'] = igdb_data['alternative_names'][:5]
                                print(f"🔤 SYNC: Added alternative names from IGDB")
                    except Exception as igdb_error:
                        print(f"⚠️ SYNC: IGDB enrichment failed for Twitch game '{game_name}': {igdb_error}")
<<<<<<< HEAD
                
                new_game_id = db.add_played_game(**game_data)
=======

                db.add_played_game(**game_data)
>>>>>>> 18396cf2
                print(f"✅ SYNC: Added '{game_name}' from Twitch VOD ({duration_minutes} mins)")
                games_added += 1
                
                # Track low-confidence addition for notification
                if is_low_confidence and new_game_id:
                    low_confidence_entries.append({
                        'id': new_game_id,
                        'name': game_name,
                        'confidence': confidence,
                        'source': 'twitch_vod',
                        'original_title': title,
                        'vod_url': vod_url,
                        'action': 'added',
                        'playtime_added': duration_minutes
                    })

        except Exception as vod_error:
            print(f"⚠️ SYNC: Error processing Twitch VOD '{vod.get('title', 'Unknown')}': {vod_error}")
            continue

    # --- Post-Sync Deduplication ---
    print("🔄 SYNC: Running deduplication...")
    try:
        duplicates_merged = db.deduplicate_played_games()
        print(f"✅ SYNC: Merged {duplicates_merged} duplicate entries")
    except Exception as dedup_error:
        print(f"⚠️ SYNC: Deduplication failed: {dedup_error}")
        duplicates_merged = 0

    # --- Update Last Sync Timestamp ---
    try:
        sync_completion_time = datetime.now(ZoneInfo("Europe/London"))
        db.update_last_sync_timestamp(sync_completion_time)
        print(f"✅ SYNC: Updated last sync timestamp to {sync_completion_time.strftime('%Y-%m-%d %H:%M:%S')}")
    except Exception as timestamp_error:
        print(f"⚠️ SYNC: Failed to update last sync timestamp: {timestamp_error}")

    # --- Send Low-Confidence Notification ---
    if low_confidence_entries:
        await send_low_confidence_notification(low_confidence_entries)

    # --- Enhanced Reporting ---
    total_content_count = sum(game.get('total_episodes', 0) for game in playlist_games) + len(twitch_vods)

    return {
        "status": "success",
        "new_content_count": total_content_count,
        "new_hours": round(total_new_minutes / 60, 1),
        "new_views": new_views,
        "games_added": games_added,
        "games_updated": games_updated,
        "duplicates_merged": duplicates_merged,
        "completed_games": completed_games,  # Games that changed to 'completed' status
        "top_video": None,  # Can be enhanced later if needed for specific video tracking
        "low_confidence_count": len(low_confidence_entries)
    }


async def schedule_delayed_trivia_validation():
    """Schedule trivia validation to run 2 minutes after bot startup completion"""
    try:
        print("⏰ Scheduling delayed trivia validation for 2 minutes after startup...")

        # Create async task to handle the delay - this will work properly in async context
        asyncio.create_task(_delayed_trivia_validation())

        print("✅ Delayed trivia validation scheduled successfully")

    except Exception as e:
        print(f"❌ Error scheduling delayed trivia validation: {e}")


async def _delayed_trivia_validation():
    """Internal function to handle the 2-minute delay and execute trivia validation"""
    try:
        print("⏳ Starting 2-minute delay for trivia validation...")

        # Wait exactly 2 minutes (120 seconds)
        await asyncio.sleep(120)

        print("🧠 DELAYED TRIVIA VALIDATION: 2-minute delay complete, starting validation...")

        # Execute the trivia validation with enhanced logging
        await validate_startup_trivia_questions()

        print("✅ DELAYED TRIVIA VALIDATION: Process completed")

        # Check if emergency approval is needed (build day scenario)
        await check_emergency_trivia_approval()

    except Exception as e:
        print(f"❌ DELAYED TRIVIA VALIDATION: Error during delayed execution: {e}")
        import traceback
        traceback.print_exc()

        # Try to notify JAM of the error
        try:
            from ..config import JAM_USER_ID

            if not _bot_instance:
                print("❌ Bot instance not available for delayed trivia validation error notification")
                return

            user = await _bot_instance.fetch_user(JAM_USER_ID)
            if user:
                error_message = (
                    f"❌ **Delayed Trivia Validation Failed**\n\n"
                    f"The 2-minute delayed trivia validation encountered an error:\n"
                    f"```\n{str(e)}\n```\n\n"
                    f"**Impact:** Trivia Tuesday may not have enough questions available.\n"
                    f"**Action Required:** Manual trivia question submission may be needed.\n\n"
                    f"*Please check the bot logs for detailed error information.*"
                )
                await user.send(error_message)
                print("✅ DELAYED TRIVIA VALIDATION: Error notification sent to JAM")
        except Exception:
            print("❌ DELAYED TRIVIA VALIDATION: Failed to send error notification to JAM")


def start_all_scheduled_tasks(bot):
    """Start all scheduled tasks with enhanced monitoring"""
    try:
        initialize_bot_instance(bot)

        tasks_started = 0
        tasks_failed = 0

        # Try to start each task individually with error handling
        tasks_to_start = [
            ## Weekly ##
            (monday_content_sync, "Weekly Content Sync (Monday 8.30am)"),
            (monday_morning_greeting, "Monday morning greeting task (9:00 AM UK time, Mondays)"),
            (tuesday_trivia_greeting, "Tuesday trivia greeting task (9:00 AM UK time, Tuesdays)"),
            (pre_trivia_approval, "Pre-trivia approval task (10:00 AM UK time, Tuesdays)"),
            (trivia_tuesday, "Trivia Tuesday task (11:00 AM UK time, Tuesdays)"),
            (friday_community_analysis, "Friday Community Analysis (Friday 8.15am)"),
            (friday_morning_greeting, "Friday morning greeting task (9:00 AM UK time, Fridays)"),
            ## Daily ##
            (scheduled_midnight_restart, "Scheduled midnight restart task (00:00 PT daily)"),
            (scheduled_ai_refresh, "AI module refresh task (8:15 AM UK time daily)"),
            ## Hourly ##
            (cleanup_game_recommendations, "Game recommendation cleanup task (every hour)"),
            ## Every 15 minutes ##
            (check_stale_trivia_sessions, "Stale trivia session checker (every 15 minutes)"),
            ## Continuously ##
            (check_due_reminders, "Reminder checking task (every minute)"),
            (check_auto_actions, "Auto-action checking task (every minute)")
        ]

        for task, description in tasks_to_start:
            try:
                if not task.is_running():  # type: ignore
                    task.start()  # type: ignore
                    print(f"✅ {description}")
                    tasks_started += 1
                else:
                    print(f"⚠️ {description} already running")
            except Exception as task_error:
                print(f"❌ Failed to start {description}: {task_error}")
                tasks_failed += 1

        print(f"📊 Scheduled tasks startup summary: {tasks_started} started, {tasks_failed} failed")

# Validate bot instance after starting tasks
        bot_check = get_bot_instance()
        if bot_check:
            print(
                f"✅ Bot instance validation: {bot_check.user.name}#{bot_check.user.discriminator} (ID: {bot_check.user.id})")
            print(f"✅ Bot ready status: {bot_check.is_ready()}")
        else:
            print("⚠️ Bot instance not available immediately after task startup")

    except Exception as e:
        print(f"❌ Critical error starting scheduled tasks: {e}")
        import traceback
        traceback.print_exc()


def get_scheduled_tasks_status():
    """Get current status of all scheduled tasks"""
    try:
        task_statuses = []

        tasks_to_check = [
            (monday_content_sync, "Weekly Content Sync (Monday 8am)"),
            (scheduled_midnight_restart, "Midnight Restart"),
            (check_due_reminders, "Reminder Check"),
            (check_auto_actions, "Auto Actions"),
            (trivia_tuesday, "Trivia Tuesday"),
            (scheduled_ai_refresh, "AI Refresh"),
            (monday_morning_greeting, "Monday Greeting"),
            (tuesday_trivia_greeting, "Tuesday Greeting"),
            (friday_morning_greeting, "Friday Greeting"),
            (pre_trivia_approval, "Pre-trivia Approval"),
            (cleanup_game_recommendations, "Cleanup Tasks")
        ]

        for task, name in tasks_to_check:
            try:
                is_running = task.is_running()  # type: ignore
                next_run = getattr(task, 'next_iteration', None)
                task_statuses.append({
                    'name': name,
                    'running': is_running,
                    'next_run': str(next_run) if next_run else 'Unknown'
                })
            except Exception as e:
                task_statuses.append({
                    'name': name,
                    'running': False,
                    'error': str(e)
                })

        # Bot instance status
        bot = get_bot_instance()
        bot_status = {
            'available': bot is not None,
            'ready': bot.is_ready() if bot else False,
            'user': f"{bot.user.name}#{bot.user.discriminator}" if bot and bot.user else 'Unknown',
            'guilds': len(bot.guilds) if bot else 0
        }

        return {
            'tasks': task_statuses,
            'bot_instance': bot_status,
            'global_bot_ready': _bot_ready
        }

    except Exception as e:
        return {'error': str(e)}


def stop_all_scheduled_tasks():
    """Stop all scheduled tasks"""
    try:
        tasks_to_stop = [
            monday_content_sync,
            scheduled_midnight_restart,
            check_due_reminders,
            check_auto_actions,
            trivia_tuesday,
            scheduled_ai_refresh,
            monday_morning_greeting,
            tuesday_trivia_greeting,
            friday_morning_greeting,
            pre_trivia_approval
        ]

        for task in tasks_to_stop:
            if task.is_running():
                task.stop()

        print("✅ All scheduled tasks stopped")

    except Exception as e:
        print(f"❌ Error stopping scheduled tasks: {e}")


async def check_emergency_trivia_approval():
    """Check if emergency approval is needed for build day scenarios"""
    try:
        uk_now = datetime.now(ZoneInfo("Europe/London"))

        # Only check on Tuesdays
        if uk_now.weekday() != 1:
            print("🕒 EMERGENCY APPROVAL CHECK: Not Tuesday, skipping emergency approval check")
            return

        # Calculate time until Trivia Tuesday (11:00 AM UK)
        trivia_time = uk_now.replace(hour=11, minute=0, second=0, microsecond=0)

        # If it's already past trivia time, skip
        if uk_now > trivia_time:
            print("🕒 EMERGENCY APPROVAL CHECK: Past trivia time, skipping emergency approval")
            return

        time_until_trivia_minutes = (trivia_time - uk_now).total_seconds() / 60

        print(f"🕒 EMERGENCY APPROVAL CHECK: {time_until_trivia_minutes:.1f} minutes until Trivia Tuesday")

        # If less than 1 hour (60 minutes) until trivia, trigger emergency approval
        if 0 < time_until_trivia_minutes < 60:
            print(f"🚨 EMERGENCY APPROVAL NEEDED: Only {time_until_trivia_minutes:.1f} minutes until Trivia Tuesday!")

            await trigger_emergency_trivia_approval(time_until_trivia_minutes)
        else:
            print("✅ EMERGENCY APPROVAL CHECK: Sufficient time until trivia, no emergency approval needed")

    except Exception as e:
        print(f"❌ EMERGENCY APPROVAL CHECK: Error during emergency approval check: {e}")
        import traceback
        traceback.print_exc()


async def trigger_emergency_trivia_approval(minutes_remaining: float):
    """Trigger emergency approval process for build day scenarios"""
    try:
        print(f"🚨 TRIGGERING EMERGENCY APPROVAL: {minutes_remaining:.1f} minutes remaining until Trivia Tuesday")

        # Check database availability
        if db is None:
            print("❌ EMERGENCY APPROVAL: Database not available")
            return

        # Get available questions
        try:
            available_questions = db.get_available_trivia_questions()  # type: ignore
            if not available_questions:
                print("❌ EMERGENCY APPROVAL: No available questions for emergency approval")

                # Try to generate an emergency question
                try:
                    from ..handlers.ai_handler import generate_ai_trivia_question
                    from ..handlers.conversation_handler import start_jam_question_approval

                    print("🔄 EMERGENCY APPROVAL: Generating emergency question")
                    emergency_question = await generate_ai_trivia_question("emergency_approval")

                    if emergency_question:
                        approval_sent = await start_jam_question_approval(emergency_question)
                        if approval_sent:
                            print("✅ EMERGENCY APPROVAL: Emergency question sent to JAM")

                            # Send urgent notification to JAM
                            from ..config import JAM_USER_ID

                            if not _bot_instance:
                                print("❌ Bot instance not available for emergency approval notification")
                                return

                            user = await _bot_instance.fetch_user(JAM_USER_ID)
                            if user:
                                urgent_message = (
                                    f"🚨 **URGENT: BUILD DAY EMERGENCY APPROVAL**\n\n"
                                    f"The bot startup validation completed with only **{minutes_remaining:.0f} minutes** "
                                    f"remaining until Trivia Tuesday (11:00 AM UK).\n\n"
                                    f"An emergency question has been generated and requires your **IMMEDIATE** approval.\n\n"
                                    f"**Time Remaining:** {minutes_remaining:.0f} minutes\n"
                                    f"**Trivia Start Time:** 11:00 AM UK\n"
                                    f"**Reason:** Build day scenario - startup validation completed late\n\n"
                                    f"*Please review and approve the question above as quickly as possible.*")
                                await user.send(urgent_message)
                                print("✅ EMERGENCY APPROVAL: Urgent notification sent to JAM")
                        else:
                            print("❌ EMERGENCY APPROVAL: Failed to send emergency question to JAM")
                    else:
                        print("❌ EMERGENCY APPROVAL: Failed to generate emergency question")

                except Exception as gen_error:
                    print(f"❌ EMERGENCY APPROVAL: Error generating emergency question: {gen_error}")

                return

            # Select highest priority question
            selected_question = available_questions[0]  # First question (highest priority)

            # If it's a dynamic question, calculate the answer
            if selected_question.get('is_dynamic'):
                try:
                    calculated_answer = db.calculate_dynamic_answer(  # type: ignore
                        selected_question.get('dynamic_query_type', ''))
                    if calculated_answer:
                        selected_question['correct_answer'] = calculated_answer
                        print(
                            f"✅ EMERGENCY APPROVAL: Dynamic answer calculated for question #{selected_question.get('id')}")
                except Exception as calc_error:
                    print(f"⚠️ EMERGENCY APPROVAL: Failed to calculate dynamic answer: {calc_error}")

            # Send for emergency approval
            try:
                from ..handlers.conversation_handler import start_jam_question_approval

                approval_sent = await start_jam_question_approval(selected_question)

                if approval_sent:
                    print(f"✅ EMERGENCY APPROVAL: Question #{selected_question.get('id')} sent to JAM for approval")

                    # Send urgent build day notification
                    from ..config import JAM_USER_ID

                    if not _bot_instance:
                        print("❌ Bot instance not available for emergency build day notification")
                        return

                    user = await _bot_instance.fetch_user(JAM_USER_ID)
                    if user:
                        urgent_message = (
                            f"🚨 **URGENT: BUILD DAY EMERGENCY APPROVAL**\n\n"
                            f"The bot startup validation completed with only **{minutes_remaining:.0f} minutes** "
                            f"remaining until Trivia Tuesday (11:00 AM UK).\n\n"
                            f"The highest priority question has been selected and requires your **IMMEDIATE** approval.\n\n"
                            f"**Time Remaining:** {minutes_remaining:.0f} minutes\n"
                            f"**Question ID:** #{selected_question.get('id', 'Unknown')}\n"
                            f"**Trivia Start Time:** 11:00 AM UK\n"
                            f"**Reason:** Build day scenario - startup validation completed late\n\n"
                            f"*Please review and approve the question above as quickly as possible.*")
                        await user.send(urgent_message)
                        print("✅ EMERGENCY APPROVAL: Build day notification sent to JAM")
                else:
                    print("❌ EMERGENCY APPROVAL: Failed to send question for approval")

            except Exception as approval_error:
                print(f"❌ EMERGENCY APPROVAL: Error sending question for approval: {approval_error}")

        except Exception as db_error:
            print(f"❌ EMERGENCY APPROVAL: Database error: {db_error}")

    except Exception as e:
        print(f"❌ EMERGENCY APPROVAL: Critical error in emergency approval: {e}")
        import traceback
        traceback.print_exc()


async def validate_startup_trivia_questions():
    """Check that there are at least 5 active questions available on startup with non-blocking execution"""
    global _startup_validation_lock, _startup_validation_completed

    print("🧠 STARTUP TRIVIA VALIDATION: Starting validation process...")

    # Check if validation is already in progress or completed
    if _startup_validation_lock:
        print("⏳ STARTUP TRIVIA VALIDATION: Validation already in progress, skipping duplicate")
        return

    if _startup_validation_completed:
        print("✅ STARTUP TRIVIA VALIDATION: Validation already completed on this startup, skipping")
        return

    # Acquire the lock
    _startup_validation_lock = True
    print("🔒 STARTUP TRIVIA VALIDATION: Lock acquired, proceeding with validation")

    try:
        if db is None:
            print("❌ STARTUP TRIVIA VALIDATION: Database not available")
            return

        print("✅ STARTUP TRIVIA VALIDATION: Database connection confirmed")

        # Check if required database methods exist
        required_methods = ['get_available_trivia_questions', 'add_trivia_question']
        for method in required_methods:
            if not hasattr(db, method):
                print(f"❌ STARTUP TRIVIA VALIDATION: Database missing {method} method")
                return

        print("✅ STARTUP TRIVIA VALIDATION: Database methods verified")

        # Check for available questions with retry logic (quick check only)
        available_questions = None
        try:
            available_questions = db.get_available_trivia_questions()  # type: ignore
        except Exception as db_error:
            print(f"⚠️ STARTUP TRIVIA VALIDATION: Database query failed - {db_error}")
            print("⚠️ STARTUP TRIVIA VALIDATION: Continuing with assumption of 0 questions")
            available_questions = []

        question_count = len(available_questions) if available_questions else 0
        print(f"🧠 STARTUP TRIVIA VALIDATION: {question_count} available questions found in database")

        if available_questions and question_count > 0:
            for i, q in enumerate(available_questions[:3]):  # Show first 3 for confirmation
                question_preview = q.get('question_text', q.get('question', 'Unknown'))[:50]
                print(f"   📋 Question {i+1}: {question_preview}...")

        # If we have at least 5 questions, we're good
        if question_count >= 5:
            print(f"✅ STARTUP TRIVIA VALIDATION: Sufficient questions available ({question_count}/5)")
            return

        # Create background task for AI generation to avoid blocking Discord heartbeat
        print(f"🔄 STARTUP TRIVIA VALIDATION: Need to generate {5 - question_count} additional questions")
        print("🔄 STARTUP TRIVIA VALIDATION: Creating non-blocking background task for AI generation...")

        # Create completely detached background task that won't block startup
        asyncio.create_task(_background_question_generation(question_count))

        print("✅ STARTUP TRIVIA VALIDATION: Background question generation started (non-blocking)")

    except Exception as e:
        print(f"❌ STARTUP TRIVIA VALIDATION: Critical error - {e}")
        import traceback
        traceback.print_exc()

    finally:
        # Mark validation as completed and release the lock
        _startup_validation_completed = True
        _startup_validation_lock = False
        print("🔓 STARTUP TRIVIA VALIDATION: Lock released, validation marked as completed")


async def _background_question_generation(current_question_count: int):
    """Background task for generating trivia questions with sequential approval system"""
    try:
        print(f"🧠 BACKGROUND QUESTION GENERATION: Starting with {current_question_count} existing questions")

        questions_needed = min(5 - current_question_count, 4)  # Cap at 4 to avoid overwhelming JAM

        # Check if AI handler is available
        try:
            from ..config import JAM_USER_ID
            from ..handlers.ai_handler import generate_ai_trivia_question
            from ..handlers.conversation_handler import jam_approval_conversations, start_jam_question_approval
            print("✅ BACKGROUND GENERATION: AI handler and conversation handler loaded")
        except ImportError as import_error:
            print(f"❌ BACKGROUND GENERATION: Failed to import required modules - {import_error}")
            return

        # Generate all questions first and queue them
        question_queue = []
        successful_generations = 0
        failed_generations = 0

        print(f"🔄 BACKGROUND GENERATION: Generating {questions_needed} questions for sequential approval...")

        for i in range(questions_needed):
            try:
                print(f"🔄 BACKGROUND GENERATION: Generating question {i+1}/{questions_needed}")

                # Generate AI question with startup context for rate limit bypass
                question_data = await generate_ai_trivia_question("startup_validation")

                if question_data and isinstance(question_data, dict):
                    # Validate the generated question
                    required_fields = ['question_text', 'question_type', 'correct_answer']
                    if all(field in question_data for field in required_fields):
                        question_text = question_data.get('question_text', 'Unknown')
                        print(f"✅ BACKGROUND GENERATION: Generated question {i+1}: {question_text[:50]}...")

                        # Add to queue instead of sending immediately
                        question_queue.append({
                            'data': question_data,
                            'number': i + 1,
                            'text_preview': question_text[:50]
                        })
                        successful_generations += 1
                    else:
                        missing_fields = [f for f in required_fields if f not in question_data]
                        print(f"⚠️ BACKGROUND GENERATION: Generated question {i+1} missing fields: {missing_fields}")
                        failed_generations += 1
                else:
                    print(f"⚠️ BACKGROUND GENERATION: Failed to generate valid question {i+1}")
                    failed_generations += 1

            except Exception as generation_error:
                print(f"❌ BACKGROUND GENERATION: Error generating question {i+1}: {generation_error}")
                failed_generations += 1

            # Small delay between generations to avoid overwhelming systems
            await asyncio.sleep(2)

        print(
            f"🧠 BACKGROUND GENERATION: Generated {len(question_queue)} questions, now starting sequential approval process")

        # Now send questions one at a time with sequential approval
        approved_count = 0
        approval_failed_count = 0

        for question in question_queue:
            try:
                # Check if JAM is already in an approval conversation before sending
                approval_attempts = 0
                max_attempts = 3

                while JAM_USER_ID in jam_approval_conversations and approval_attempts < max_attempts:
                    approval_attempts += 1
                    print(
                        f"⏳ SEQUENTIAL APPROVAL: JAM is in active approval conversation, waiting 30 seconds (attempt {approval_attempts}/{max_attempts})")
                    await asyncio.sleep(30)

                if JAM_USER_ID in jam_approval_conversations:
                    print(
                        f"⚠️ SEQUENTIAL APPROVAL: JAM still busy after {max_attempts} attempts, skipping question {question['number']}")
                    approval_failed_count += 1
                    continue

                print(
                    f"📤 SEQUENTIAL APPROVAL: Sending question {question['number']}/{len(question_queue)} for approval")
                print(f"   Question: {question['text_preview']}...")

                # Send question for approval
                approval_sent = await start_jam_question_approval(question['data'])

                if approval_sent:
                    print(f"✅ SEQUENTIAL APPROVAL: Question {question['number']} sent successfully")
                    approved_count += 1

                    # Wait longer between questions to allow for review and approval
                    if question != question_queue[-1]:  # Don't wait after the last question
                        print(f"⏳ SEQUENTIAL APPROVAL: Waiting 60 seconds before sending next question...")
                        await asyncio.sleep(60)

                        # Send a brief status update to JAM
                        try:
                            if not _bot_instance:
                                print("⚠️ Bot instance not available for sequential approval status update")
                                continue

                            user = await _bot_instance.fetch_user(JAM_USER_ID)
                            if user and question['number'] < len(question_queue):
                                remaining = len(question_queue) - question['number']
                                await user.send(f"📋 **Sequential Approval Status**: {remaining} more question(s) pending review after this one.")
                                print(f"📊 SEQUENTIAL APPROVAL: Status update sent to JAM ({remaining} remaining)")
                        except Exception as status_error:
                            print(f"⚠️ SEQUENTIAL APPROVAL: Failed to send status update: {status_error}")
                else:
                    print(f"❌ SEQUENTIAL APPROVAL: Failed to send question {question['number']}")
                    approval_failed_count += 1

            except Exception as approval_error:
                print(f"❌ SEQUENTIAL APPROVAL: Error with question {question['number']}: {approval_error}")
                approval_failed_count += 1

        # Final comprehensive status report
        print(f"🧠 SEQUENTIAL APPROVAL: Complete - {approved_count}/{len(question_queue)} questions sent for approval")

        if approved_count > 0:
            print(f"📬 SEQUENTIAL APPROVAL: JAM should have received {approved_count} question(s) sequentially")

            # Send final summary notification to JAM
            try:
                if not _bot_instance:
                    print("⚠️ Bot instance not available for final summary notification")
                    return

                if hasattr(_bot_instance, 'fetch_user') and _bot_instance.user:  # Check if bot is available and ready
                    user = await _bot_instance.fetch_user(JAM_USER_ID)
                    if user:
                        summary_message = (
                            f"🧠 **Sequential Question Approval Complete**\n\n"
                            f"**Final Status:**\n"
                            f"• Questions generated: {successful_generations}\n"
                            f"• Questions sent for approval: {approved_count}\n"
                            f"• Approval sending failures: {approval_failed_count}\n"
                            f"• Generation failures: {failed_generations}\n\n"
                            f"Each question was sent individually with time for review between them.\n"
                            f"This sequential approach prevents overwhelming you with multiple simultaneous approvals.\n\n"
                            f"*All questions above are now ready for your individual review and approval.*")
                        await user.send(summary_message)
                        print("✅ SEQUENTIAL APPROVAL: Final summary notification sent to JAM")
            except Exception as summary_error:
                print(f"⚠️ SEQUENTIAL APPROVAL: Failed to send final summary to JAM: {summary_error}")
        else:
            print("⚠️ SEQUENTIAL APPROVAL: No questions were successfully sent for approval")

    except Exception as e:
        print(f"❌ SEQUENTIAL APPROVAL: Critical error - {e}")
        import traceback
        traceback.print_exc()<|MERGE_RESOLUTION|>--- conflicted
+++ resolved
@@ -2028,137 +2028,24 @@
         try:
             title = vod['title']
             vod_url = vod.get('url', '')
-<<<<<<< HEAD
-            duration_minutes = vod.get('duration_seconds', 0) // 60
             
-            # Phase 2.2: Check for multi-game streams first
-            try:
-                from ..integrations.twitch import detect_multiple_games_in_title
-                potential_games = detect_multiple_games_in_title(title)
-                
-                if len(potential_games) > 1:
-                    print(f"🎮 SYNC: Multi-game stream detected in '{title}': {potential_games}")
-                    
-                    # Process each game separately with fractional playtime
-                    fractional_duration = duration_minutes // len(potential_games)
-                    
-                    for game_name in potential_games:
-                        try:
-                            from ..integrations.twitch import smart_extract_with_validation
-                            extracted_name, confidence = await smart_extract_with_validation(game_name)
-                            
-                            if not extracted_name or confidence < 0.7:
-                                print(f"⚠️ SYNC: Skipping '{game_name}' from multi-game stream (confidence: {confidence:.2f})")
-                                continue
-                            
-                            # Process this game inline with fractional duration
-                            print(f"✅ SYNC: Processing '{extracted_name}' from multi-game stream ({fractional_duration} mins)")
-                            
-                            # Check if game exists in database
-                            existing_game = db.get_played_game(extracted_name)
-                            
-                            if existing_game:
-                                # Update existing game - add fractional playtime
-                                update_params = {
-                                    'total_playtime_minutes': existing_game.get('total_playtime_minutes', 0) + fractional_duration,
-                                    'total_episodes': existing_game.get('total_episodes', 0) + 1
-                                }
-                                
-                                # Store VOD URL
-                                if vod_url:
-                                    existing_vods = existing_game.get('twitch_vod_urls', [])
-                                    if isinstance(existing_vods, str):
-                                        existing_vods = [v.strip() for v in existing_vods.split(',') if v.strip()]
-                                    elif not isinstance(existing_vods, list):
-                                        existing_vods = []
-                                    
-                                    if vod_url not in existing_vods:
-                                        existing_vods.append(vod_url)
-                                        existing_vods = existing_vods[-10:]
-                                        update_params['twitch_vod_urls'] = existing_vods
-                                
-                                db.update_played_game(existing_game['id'], **update_params)
-                                games_updated += 1
-                            else:
-                                # Add new game from multi-game stream
-                                game_data = {
-                                    'canonical_name': extracted_name,
-                                    'series_name': extracted_name,
-                                    'total_playtime_minutes': fractional_duration,
-                                    'total_episodes': 1,
-                                    'first_played_date': vod['published_at'].date(),
-                                    'notes': f"Auto-synced from Twitch multi-game VOD on {datetime.now(ZoneInfo('Europe/London')).strftime('%Y-%m-%d')}"
-                                }
-                                
-                                if vod_url:
-                                    game_data['twitch_vod_urls'] = [vod_url]
-                                
-                                # Try IGDB enrichment if confidence is high
-                                if igdb_available and confidence >= 0.75:
-                                    try:
-                                        igdb_data = await validate_and_enrich(extracted_name)
-                                        if igdb_data and igdb_data.get('match_found'):
-                                            if igdb_data.get('genre'):
-                                                game_data['genre'] = map_genre_to_standard(igdb_data['genre'])
-                                            if igdb_data.get('release_year'):
-                                                game_data['release_year'] = igdb_data['release_year']
-                                            if igdb_data.get('series_name'):
-                                                game_data['series_name'] = igdb_data['series_name']
-                                            if igdb_data.get('alternative_names'):
-                                                game_data['alternative_names'] = igdb_data['alternative_names'][:5]
-                                    except Exception as igdb_error:
-                                        print(f"⚠️ SYNC: IGDB enrichment failed for '{extracted_name}': {igdb_error}")
-                                
-                                db.add_played_game(**game_data)
-                                games_added += 1
-                            
-                            print(f"✅ SYNC: Completed '{extracted_name}' from multi-game stream")
-                            
-                        except Exception as game_error:
-                            print(f"❌ SYNC: Error processing '{game_name}' from multi-game stream: {game_error}")
-                    
-                    # Skip to next VOD since we've processed all games from this one
-                    total_new_minutes += duration_minutes
-                    continue
-                    
-            except ImportError:
-                print("⚠️ SYNC: Multi-game detection not available, processing as single game")
-            
-            # Use smart extraction with IGDB validation (Phase 1.2) for single-game streams
-            is_low_confidence = False  # Initialize early to avoid unbound variable error
+            # Initialize variables early to avoid unbound variable errors
+            is_low_confidence = False
             confidence = 0.0
             
+            # Use smart extraction with IGDB validation (Phase 1.2)
             try:
                 from ..integrations.twitch import smart_extract_with_validation
                 extracted_name, confidence = await smart_extract_with_validation(title)
                 
-                if not extracted_name or confidence < 0.3:
-                    print(f"⚠️ SYNC: Very low confidence ({confidence:.2f}) for Twitch title: '{title}' - skipping")
-                    continue
-                
-                # Handle low confidence (0.3-0.5) - write to database but flag for review
-                if 0.3 <= confidence < 0.5:
-                    print(f"⚠️ SYNC: Low confidence ({confidence:.2f}) for Twitch title: '{title}' - saving with review flag")
-                
-                game_name = extracted_name
-                is_low_confidence = confidence < 0.5
-                print(f"✅ SYNC: Extracted '{game_name}' from Twitch with {confidence:.2f} confidence{' (LOW - needs review)' if is_low_confidence else ''}")
-                
-=======
-
-            # Use smart extraction with IGDB validation (Phase 1.2)
-            try:
-                from ..integrations.twitch import smart_extract_with_validation
-                extracted_name, confidence = await smart_extract_with_validation(title)
-
                 if not extracted_name or confidence < 0.5:
                     print(f"⚠️ SYNC: Low confidence ({confidence:.2f}) for Twitch title: '{title}'")
-
+                    
                     # Flag for manual review if confidence is between 0.3-0.5
                     if 0.3 <= confidence < 0.5 and extracted_name:
                         try:
                             from ..handlers.conversation_handler import start_game_review_approval
-
+                            
                             review_data = {
                                 'original_title': title,
                                 'extracted_name': extracted_name,
@@ -2166,29 +2053,25 @@
                                 'source': 'twitch_sync',
                                 'vod_url': vod_url
                             }
-
+                            
                             await start_game_review_approval(review_data)
                             print(f"📤 SYNC: Sent Twitch VOD for manual review (confidence: {confidence:.2f})")
                         except Exception as review_error:
                             print(f"❌ SYNC: Failed to send Twitch VOD for review: {review_error}")
-
+                    
                     continue
-
+                
                 game_name = extracted_name
-                print(f"✅ SYNC: Extracted '{game_name}' from Twitch with {confidence:.2f} confidence")
-
->>>>>>> 18396cf2
+                is_low_confidence = confidence < 0.5
+                print(f"✅ SYNC: Extracted '{game_name}' from Twitch with {confidence:.2f} confidence{' (LOW - needs review)' if is_low_confidence else ''}")
+                
             except ImportError:
                 # Fallback to basic extraction if smart extraction not available
                 print("⚠️ SYNC: Smart extraction not available, falling back to basic extraction")
                 game_name = extract_game_from_twitch(title)
                 confidence = 0.0
-<<<<<<< HEAD
                 is_low_confidence = False  # Reset for fallback case
                 
-=======
-
->>>>>>> 18396cf2
                 if not game_name:
                     print(f"⚠️ SYNC: Could not extract game from Twitch title: '{title}'")
                     continue
@@ -2281,13 +2164,8 @@
                                 print(f"🔤 SYNC: Added alternative names from IGDB")
                     except Exception as igdb_error:
                         print(f"⚠️ SYNC: IGDB enrichment failed for Twitch game '{game_name}': {igdb_error}")
-<<<<<<< HEAD
                 
                 new_game_id = db.add_played_game(**game_data)
-=======
-
-                db.add_played_game(**game_data)
->>>>>>> 18396cf2
                 print(f"✅ SYNC: Added '{game_name}' from Twitch VOD ({duration_minutes} mins)")
                 games_added += 1
                 
