import json
import re
from database import db
from typing import List, Dict

def parse_games_list(games_text: str) -> List[Dict[str, str]]:
    """Parse the games list text into structured data"""
    games = []
    lines = games_text.strip().split('\n')
    
    for line in lines:
        line = line.strip()
<<<<<<< HEAD
        if not line or line.lower().startswith('games list') or line.lower().startswith('suggested so far'):
=======
        if not line or line.lower().startswith("games list") or line.lower().startswith("suggested so far"):
>>>>>>> 58049452
            continue
        
        # Check if line has " - username" format
<<<<<<< HEAD
        if ' - ' in line:
            parts = line.rsplit(' - ', 1)  # Split from the right to handle game names with dashes
=======
        if " - " in line:
            parts = line.rsplit(" - ", 1)  # Split from the right to handle game names with dashes
>>>>>>> 58049452
            game_name = parts[0].strip()
            username = parts[1].strip()
        else:
            game_name = line.strip()
            username = ""  # No username provided
        
        if game_name:
            if username:
                reason = f"Suggested by {username}"
            else:
                reason = "Community suggestion"
            
            games.append({
                'name': game_name,
                'reason': reason,
                'added_by': username
            })
    
    return games

def load_strikes_from_json(json_file_path: str) -> Dict[int, int]:
    """Load strikes data from JSON file"""
    try:
        with open(json_file_path, 'r') as f:
            data = json.load(f)
        
        # Convert string keys to integers
        strikes_data = {}
        for user_id_str, count in data.items():
            try:
                user_id = int(user_id_str)
                strikes_data[user_id] = int(count)
            except ValueError:
                print(f"Warning: Invalid user ID or count: {user_id_str} -> {count}")
        
        return strikes_data
    except Exception as e:
        print(f"Error loading strikes from JSON: {e}")
        return {}

def migrate_strikes_data(json_file_path: str = "strikes.json") -> int:
    """Migrate strikes data from JSON file to database"""
    print("Loading strikes data from JSON...")
    strikes_data = load_strikes_from_json(json_file_path)
    
    if not strikes_data:
        print("No strikes data found or failed to load.")
        return 0
    
    print(f"Found {len(strikes_data)} users with strike data")
    
    # Import to database
    imported_count = db.bulk_import_strikes(strikes_data)
    print(f"Successfully imported {imported_count} strike records to database")
    
    return imported_count

def migrate_games_data(games_text: str) -> int:
    """Migrate games data from text list to database"""
    print("Parsing games list...")
    games_data = parse_games_list(games_text)
    
    if not games_data:
        print("No games data found or failed to parse.")
        return 0
    
    print(f"Parsed {len(games_data)} game recommendations")
    
    # Show sample of parsed data
    print("\nSample of parsed games:")
    for i, game in enumerate(games_data[:5]):
        print(f"  {i+1}. '{game['name']}' by '{game['added_by']}'")
    if len(games_data) > 5:
        print(f"  ... and {len(games_data) - 5} more")
    
    # Import to database
    imported_count = db.bulk_import_games(games_data)
    print(f"Successfully imported {imported_count} game recommendations to database")
    
    return imported_count

def full_migration(games_text: str, strikes_json_path: str = "strikes.json"):
    """Perform full data migration"""
    print("=== Starting Full Data Migration ===\n")
    
    # Migrate strikes
    print("1. Migrating Strikes Data:")
    strikes_imported = migrate_strikes_data(strikes_json_path)
    
    print("\n" + "="*50 + "\n")
    
    # Migrate games
    print("2. Migrating Games Data:")
    games_imported = migrate_games_data(games_text)
    
    print("\n=== Migration Complete ===")
    print(f"Total strikes imported: {strikes_imported}")
    print(f"Total games imported: {games_imported}")

# Sample games text for testing
SAMPLE_GAMES_TEXT = """
telltale the walking dead
resident evil 2
resident evil village
sekiro: shadows die twice
dark souls
dark souls 3
demon's souls
darksiders
the quarry
until dawn
detroit become human
stellar blade
life is strange
mortuary assistant
prototype
metro trilogy
doom
bully
star wars jedi: fallen order
star wars jedi: survivor
call of duty: black ops 3
mass effect trilogy
days gone
rage 2
splinter cell
armoured core 6
sniper elite 5
deliver us the moon
sleeping dogs
mad max
signalis - popsarcade
lies of p - hovscorpion12
socom: u.s. navy seals - lubu1950
yakuza - lubu1950
ace combat 7 - lubu1950
prey - mysticaldragonborn
far cry series - mcpeteface
dishonored - mysticaldragonborn
crysis remastered - bubbamattx
chernbylite - mysticaldragonborn
lollipop chainsaw repop - barrymk400
assassins creed black flag - mcpeteface
scars above - mysticaldragonborn
wolfenstein - mysticaldragonborn
splinter cell series - lubu1950
ace combat 3-6 - lubu1950
tenchu series - lubu1950
assassin's creed origins - mysticaldragonborn
silent hill 2-original and remake - popsarcade
black myth: wukong - mcpeteface
still wakes the deep - darkmatter
tales from the borderlands - katzenscaboose
ryse: son of rome - katzenscaboose
garden life a cozy simulator - mysticaldragonborn
sniper ghost warrior contracts 2 - mysticaldragonborn
maneater - mysticaldragonborn
house flipper 2 - mysticaldragonborn
quantum break - katzenscaboose
stalker 2 - katzenscaboose
squirrel with a gun - popsarcade
gta iii / vice city / san andreas - definitive edition - el_matheus_dantas
my time at sandrock - mysticaldragonborn
the outer worlds - mcpeteface
black mirror ps4 - mysticaldragonborn
max payne (series) - el_matheus_dantas
jusant - katzenscaboose
shadow of the colossus - katzenscaboose
silent hill 2 remake - mysticaldragonborn
spirit of the north - mysticaldragonborn
gears of war judgement - saints96
crimson snow - popsarcade
phoenix wright ace attorney - saints96
stars in the trash (steam) - katzenscaboose
the thing remastered - katzenscaboose
alone in the dark - saints96
transformers: fall of cybertron - castintheshadows
dues ex (2000) - castintheshadows
terminator: resistance - castintheshadows
amanda the adventurer - king_group
titanfall 2 - castintheshadows
bully (bully: scholarship edition) - zlluksnikuyr
the invincible - katzenscaboose
spiritfarer - ozric42
"""

if __name__ == "__main__":
    # Run the migration with the sample data
    full_migration(SAMPLE_GAMES_TEXT.strip())<|MERGE_RESOLUTION|>--- conflicted
+++ resolved
@@ -10,21 +10,12 @@
     
     for line in lines:
         line = line.strip()
-<<<<<<< HEAD
-        if not line or line.lower().startswith('games list') or line.lower().startswith('suggested so far'):
-=======
         if not line or line.lower().startswith("games list") or line.lower().startswith("suggested so far"):
->>>>>>> 58049452
             continue
         
         # Check if line has " - username" format
-<<<<<<< HEAD
-        if ' - ' in line:
-            parts = line.rsplit(' - ', 1)  # Split from the right to handle game names with dashes
-=======
         if " - " in line:
             parts = line.rsplit(" - ", 1)  # Split from the right to handle game names with dashes
->>>>>>> 58049452
             game_name = parts[0].strip()
             username = parts[1].strip()
         else:
