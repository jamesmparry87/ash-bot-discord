import os
import psycopg2
from psycopg2.extras import RealDictCursor
import logging
from typing import List, Dict, Optional, Any, Union, cast

# Set up logging
logging.basicConfig(level=logging.INFO)
logger = logging.getLogger(__name__)

class DatabaseManager:
    def __init__(self):
        self.database_url = os.getenv('DATABASE_URL')
        if not self.database_url:
            logger.warning("DATABASE_URL not found. Database features will be disabled.")
            self.connection = None
        else:
            self.connection = None
            self.init_database()
    
    def get_connection(self):
        """Get database connection with retry logic"""
        if not self.database_url:
            return None
        
        try:
            # Always create a fresh connection for each operation to avoid stale connections
            # This is more reliable than trying to reuse connections
<<<<<<< HEAD
            self.connection = psycopg2.connect(
                self.database_url,
                cursor_factory=RealDictCursor
            )
=======
            self.connection = psycopg2.connect(self.database_url, cursor_factory=RealDictCursor)
>>>>>>> 58049452
            return self.connection
        except Exception as e:
            logger.error(f"Database connection failed: {e}")
            return None
    
    def init_database(self):
        """Initialize database tables"""
        if not self.database_url:
            logger.warning("Skipping database initialization - no DATABASE_URL")
            return
        
        conn = self.get_connection()
        if not conn:
            return
        
        try:
            with conn.cursor() as cur:
                # Create strikes table
                cur.execute("""
                    CREATE TABLE IF NOT EXISTS strikes (
                        user_id BIGINT PRIMARY KEY,
                        strike_count INTEGER DEFAULT 0,
                        updated_at TIMESTAMP DEFAULT CURRENT_TIMESTAMP
                    )
                """)
                
                # Create game_recommendations table
                cur.execute("""
                    CREATE TABLE IF NOT EXISTS game_recommendations (
                        id SERIAL PRIMARY KEY,
                        name VARCHAR(255) NOT NULL,
                        reason TEXT,
                        added_by VARCHAR(100),
                        created_at TIMESTAMP DEFAULT CURRENT_TIMESTAMP
                    )
                """)
                
                # Create bot_config table
                cur.execute("""
                    CREATE TABLE IF NOT EXISTS bot_config (
                        key VARCHAR(50) PRIMARY KEY,
                        value TEXT,
                        updated_at TIMESTAMP DEFAULT CURRENT_TIMESTAMP
                    )
<<<<<<< HEAD
                """)
                
=======
                """
                )

                # Create reminders table
                cur.execute(
                    """
                    CREATE TABLE IF NOT EXISTS reminders (
                        id SERIAL PRIMARY KEY,
                        user_id BIGINT NOT NULL,
                        reminder_text TEXT NOT NULL,
                        scheduled_time TIMESTAMP NOT NULL,
                        delivery_channel_id BIGINT NULL,
                        delivery_type VARCHAR(20) NOT NULL,
                        auto_action_enabled BOOLEAN DEFAULT FALSE,
                        auto_action_type VARCHAR(50) NULL,
                        auto_action_data JSONB NULL,
                        status VARCHAR(20) DEFAULT 'pending',
                        created_at TIMESTAMP DEFAULT CURRENT_TIMESTAMP,
                        delivered_at TIMESTAMP NULL,
                        auto_executed_at TIMESTAMP NULL
                    )
                """
                )

                # Create trivia_questions table
                cur.execute(
                    """
                    CREATE TABLE IF NOT EXISTS trivia_questions (
                        id SERIAL PRIMARY KEY,
                        question_text TEXT NOT NULL,
                        question_type VARCHAR(20) NOT NULL, -- 'single', 'multiple_choice'
                        correct_answer TEXT,
                        multiple_choice_options TEXT[], -- For multiple choice questions
                        is_dynamic BOOLEAN DEFAULT FALSE, -- Requires real-time calculation
                        dynamic_query_type VARCHAR(50), -- 'longest_playtime', 'most_episodes', etc.
                        submitted_by_user_id BIGINT, -- NULL for AI-generated questions
                        created_at TIMESTAMP DEFAULT CURRENT_TIMESTAMP,
                        last_used_at TIMESTAMP,
                        usage_count INTEGER DEFAULT 0,
                        category VARCHAR(50), -- 'completion', 'playtime', 'genre', 'series', etc.
                        difficulty_level INTEGER DEFAULT 1, -- 1-5 scale
                        is_active BOOLEAN DEFAULT TRUE,
                        status VARCHAR(20) DEFAULT 'available' -- 'available', 'answered', 'retired'
                    )
                """
                )

                # Add status column to existing trivia_questions table if it doesn't exist
                cur.execute(
                    """
                    ALTER TABLE trivia_questions 
                    ADD COLUMN IF NOT EXISTS status VARCHAR(20) DEFAULT 'available'
                """
                )

                # Update any NULL status values to 'available'
                cur.execute(
                    """
                    UPDATE trivia_questions 
                    SET status = 'available' 
                    WHERE status IS NULL
                """
                )

                # Create trivia_sessions table
                cur.execute(
                    """
                    CREATE TABLE IF NOT EXISTS trivia_sessions (
                        id SERIAL PRIMARY KEY,
                        question_id INTEGER REFERENCES trivia_questions(id),
                        session_date DATE NOT NULL,
                        session_type VARCHAR(20) DEFAULT 'weekly', -- 'weekly', 'bonus'
                        question_submitter_id BIGINT, -- For conflict checking
                        calculated_answer TEXT, -- For dynamic questions
                        status VARCHAR(20) DEFAULT 'active', -- 'active', 'completed', 'expired'
                        started_at TIMESTAMP DEFAULT CURRENT_TIMESTAMP,
                        ended_at TIMESTAMP,
                        first_correct_user_id BIGINT,
                        total_participants INTEGER DEFAULT 0,
                        correct_answers_count INTEGER DEFAULT 0
                    )
                """
                )

                # Create trivia_answers table
                cur.execute(
                    """
                    CREATE TABLE IF NOT EXISTS trivia_answers (
                        id SERIAL PRIMARY KEY,
                        session_id INTEGER REFERENCES trivia_sessions(id),
                        user_id BIGINT NOT NULL,
                        answer_text TEXT NOT NULL,
                        submitted_at TIMESTAMP DEFAULT CURRENT_TIMESTAMP,
                        is_correct BOOLEAN,
                        is_first_correct BOOLEAN DEFAULT FALSE,
                        conflict_detected BOOLEAN DEFAULT FALSE, -- Mod answering own question
                        normalized_answer TEXT -- For matching with alternative names
                    )
                """
                )

>>>>>>> 58049452
                # Create played_games table with proper data types for manual editing
                cur.execute("""
                    CREATE TABLE IF NOT EXISTS played_games (
                        id SERIAL PRIMARY KEY,
                        canonical_name VARCHAR(255) NOT NULL,
                        alternative_names TEXT,
                        series_name VARCHAR(255),
                        genre VARCHAR(100),
                        release_year INTEGER,
                        platform VARCHAR(100),
                        first_played_date DATE,
                        completion_status VARCHAR(50) DEFAULT 'unknown',
                        total_episodes INTEGER DEFAULT 0,
                        total_playtime_minutes INTEGER DEFAULT 0,
                        youtube_playlist_url TEXT,
                        twitch_vod_urls TEXT,
                        notes TEXT,
                        created_at TIMESTAMP DEFAULT CURRENT_TIMESTAMP,
                        updated_at TIMESTAMP DEFAULT CURRENT_TIMESTAMP
                    )
                """)
                
                # Migrate existing array columns to TEXT format for manual editing
                try:
                    cur.execute("""
                        DO $$ 
                        BEGIN
                            -- Check if alternative_names is still an array type
                            IF EXISTS (
                                SELECT 1 FROM information_schema.columns 
                                WHERE table_name = 'played_games' 
                                AND column_name = 'alternative_names' 
                                AND data_type = 'ARRAY'
                            ) THEN
                                -- Convert array to comma-separated text
                                ALTER TABLE played_games 
                                ALTER COLUMN alternative_names TYPE TEXT 
                                USING array_to_string(alternative_names, ',');
                            END IF;
                            
                            -- Check if twitch_vod_urls is still an array type
                            IF EXISTS (
                                SELECT 1 FROM information_schema.columns 
                                WHERE table_name = 'played_games' 
                                AND column_name = 'twitch_vod_urls' 
                                AND data_type = 'ARRAY'
                            ) THEN
                                -- Convert array to comma-separated text
                                ALTER TABLE played_games 
                                ALTER COLUMN twitch_vod_urls TYPE TEXT 
                                USING array_to_string(twitch_vod_urls, ',');
                            END IF;
                        END $$;
                    """)
                except Exception as migration_error:
                    logger.warning(f"Array migration warning: {migration_error}")
                    # Continue with table creation even if migration fails
                
                # Add new columns to existing table if they don't exist (remove franchise_name)
                cur.execute("""
                    ALTER TABLE played_games 
                    ADD COLUMN IF NOT EXISTS genre VARCHAR(100),
                    ADD COLUMN IF NOT EXISTS total_playtime_minutes INTEGER DEFAULT 0
                """)
                
                # Remove franchise_name column if it exists
                cur.execute("""
                    ALTER TABLE played_games 
                    DROP COLUMN IF EXISTS franchise_name
                """)
                
                # Create index for faster searches
                cur.execute("""
                    CREATE INDEX IF NOT EXISTS idx_played_games_canonical_name 
                    ON played_games(canonical_name)
                """)
                cur.execute("""
                    CREATE INDEX IF NOT EXISTS idx_played_games_series_name 
                    ON played_games(series_name)
                """)
                
                conn.commit()
                logger.info("Database tables initialized successfully")
        except Exception as e:
            logger.error(f"Database initialization failed: {e}")
            conn.rollback()
    
    def get_user_strikes(self, user_id: int) -> int:
        """Get strike count for a user"""
        conn = self.get_connection()
        if not conn:
            return 0
        
        try:
            with conn.cursor() as cur:
                cur.execute("SELECT strike_count FROM strikes WHERE user_id = %s", (user_id,))
                result = cur.fetchone()
                if result:
                    # Handle both RealDictCursor (dict-like) and regular cursor (tuple-like)
                    try:
                        return int(result['strike_count'])  # type: ignore
                    except (TypeError, KeyError):
                        return int(result[0])  # Fallback to index access
                return 0
        except Exception as e:
            logger.error(f"Error getting strikes for user {user_id}: {e}")
            return 0
    
    def set_user_strikes(self, user_id: int, count: int):
        """Set strike count for a user"""
        conn = self.get_connection()
        if not conn:
            return
        
        try:
            with conn.cursor() as cur:
                cur.execute("""
                    INSERT INTO strikes (user_id, strike_count, updated_at)
                    VALUES (%s, %s, CURRENT_TIMESTAMP)
                    ON CONFLICT (user_id)
                    DO UPDATE SET strike_count = %s, updated_at = CURRENT_TIMESTAMP
                """, (user_id, count, count))
                conn.commit()
        except Exception as e:
            logger.error(f"Error setting strikes for user {user_id}: {e}")
            conn.rollback()
    
    def add_user_strike(self, user_id: int) -> int:
        """Add a strike to a user and return new count"""
        current_strikes = self.get_user_strikes(user_id)
        new_count = current_strikes + 1
        self.set_user_strikes(user_id, new_count)
        return new_count
    
    def get_all_strikes(self) -> Dict[int, int]:
        """Get all users with strikes"""
        conn = self.get_connection()
        if not conn:
            return {}
        
        try:
            with conn.cursor() as cur:
                cur.execute("SELECT user_id, strike_count FROM strikes WHERE strike_count > 0")
                results = cur.fetchall()
                # Handle both RealDictCursor (dict-like) and regular cursor (tuple-like)
                result_dict = {}
                for row in results:
                    try:
                        user_id = int(row['user_id'])  # type: ignore
                        strike_count = int(row['strike_count'])  # type: ignore
                    except (TypeError, KeyError):
                        user_id = int(row[0])
                        strike_count = int(row[1])
                    result_dict[user_id] = strike_count
                return result_dict
        except Exception as e:
            logger.error(f"Error getting all strikes: {e}")
            return {}
    
    def add_game_recommendation(self, name: str, reason: str, added_by: str) -> bool:
        """Add a game recommendation"""
        conn = self.get_connection()
        if not conn:
            return False
        
        try:
            with conn.cursor() as cur:
                cur.execute("""
                    INSERT INTO game_recommendations (name, reason, added_by, created_at)
                    VALUES (%s, %s, %s, CURRENT_TIMESTAMP)
                """, (name, reason, added_by))
                conn.commit()
                return True
        except Exception as e:
            logger.error(f"Error adding game recommendation: {e}")
            conn.rollback()
            return False
    
    def get_all_games(self) -> List[Dict[str, Any]]:
        """Get all game recommendations"""
        conn = self.get_connection()
        if not conn:
            return []
        
        try:
            with conn.cursor() as cur:
                cur.execute("""
                    SELECT id, name, reason, added_by, created_at
                    FROM game_recommendations
                    ORDER BY created_at ASC
                """)
                results = cur.fetchall()
                return [dict(row) for row in results]
        except Exception as e:
            logger.error(f"Error getting game recommendations: {e}")
            return []
    
    def remove_game_by_index(self, index: int) -> Optional[Dict[str, Any]]:
        """Remove game by index (1-based)"""
        games = self.get_all_games()
        if not games or index < 1 or index > len(games):
            return None
        
        game_to_remove = games[index - 1]
        return self.remove_game_by_id(game_to_remove['id'])
    
    def remove_game_by_name(self, name: str) -> Optional[Dict[str, Any]]:
        """Remove game by name (fuzzy match)"""
        games = self.get_all_games()
        name_lower = name.lower().strip()
        
        # Try exact match first
        for game in games:
            if game['name'].lower().strip() == name_lower:
                return self.remove_game_by_id(game['id'])
        
        # Try fuzzy match
        import difflib
        game_names = [game['name'].lower() for game in games]
        matches = difflib.get_close_matches(name_lower, game_names, n=1, cutoff=0.8)
        
        if matches:
            match_name = matches[0]
            for game in games:
                if game['name'].lower() == match_name:
                    return self.remove_game_by_id(game['id'])
        
        return None
    
    def remove_game_by_id(self, game_id: int) -> Optional[Dict[str, Any]]:
        """Remove game by database ID"""
        conn = self.get_connection()
        if not conn:
            return None
        
        try:
            with conn.cursor() as cur:
                # Get the game before deleting
                cur.execute("SELECT * FROM game_recommendations WHERE id = %s", (game_id,))
                game = cur.fetchone()
                
                if game:
                    cur.execute("DELETE FROM game_recommendations WHERE id = %s", (game_id,))
                    conn.commit()
                    return dict(game)
                return None
        except Exception as e:
            logger.error(f"Error removing game by ID {game_id}: {e}")
            conn.rollback()
            return None
    
    def game_exists(self, name: str) -> bool:
        """Check if a game recommendation already exists (fuzzy match)"""
        games = self.get_all_games()
        name_lower = name.lower().strip()
        
        # Check exact matches
        existing_names = [game['name'].lower().strip() for game in games]
        if name_lower in existing_names:
            return True
        
        # Check fuzzy matches
        import difflib
<<<<<<< HEAD
=======

>>>>>>> 58049452
        matches = difflib.get_close_matches(name_lower, existing_names, n=1, cutoff=0.85)
        return len(matches) > 0
    
    def get_config_value(self, key: str) -> Optional[str]:
        """Get a configuration value"""
        conn = self.get_connection()
        if not conn:
            return None
        
        try:
            with conn.cursor() as cur:
                cur.execute("SELECT value FROM bot_config WHERE key = %s", (key,))
                result = cur.fetchone()
                if result:
                    # Handle both RealDictCursor (dict-like) and regular cursor (tuple-like)
                    try:
                        return str(result['value'])  # type: ignore
                    except (TypeError, KeyError):
                        return str(result[0])  # Fallback to index access
                return None
        except Exception as e:
            logger.error(f"Error getting config value {key}: {e}")
            return None
    
    def set_config_value(self, key: str, value: str):
        """Set a configuration value"""
        conn = self.get_connection()
        if not conn:
            return
        
        try:
            with conn.cursor() as cur:
                cur.execute("""
                    INSERT INTO bot_config (key, value, updated_at)
                    VALUES (%s, %s, CURRENT_TIMESTAMP)
                    ON CONFLICT (key)
                    DO UPDATE SET value = %s, updated_at = CURRENT_TIMESTAMP
                """, (key, value, value))
                conn.commit()
        except Exception as e:
            logger.error(f"Error setting config value {key}: {e}")
            conn.rollback()
    
    def bulk_import_strikes(self, strikes_data: Dict[int, int]) -> int:
        """Bulk import strike data"""
        conn = self.get_connection()
        if not conn:
            return 0
        
        try:
            with conn.cursor() as cur:
                # Prepare data for batch insert
                data_tuples = [(user_id, count, count) for user_id, count in strikes_data.items() if count > 0]
<<<<<<< HEAD
                
=======

>>>>>>> 58049452
                if data_tuples:
                    cur.executemany("""
                        INSERT INTO strikes (user_id, strike_count, updated_at)
                        VALUES (%s, %s, CURRENT_TIMESTAMP)
                        ON CONFLICT (user_id)
                        DO UPDATE SET strike_count = %s, updated_at = CURRENT_TIMESTAMP
                    """, data_tuples)
                    conn.commit()
                    logger.info(f"Bulk imported {len(data_tuples)} strike records")
                    return len(data_tuples)
                return 0
        except Exception as e:
            logger.error(f"Error bulk importing strikes: {e}")
            conn.rollback()
            return 0
    
    def bulk_import_games(self, games_data: List[Dict[str, str]]) -> int:
        """Bulk import game recommendations"""
        conn = self.get_connection()
        if not conn:
            return 0
        
        try:
            with conn.cursor() as cur:
                # Prepare data for batch insert
<<<<<<< HEAD
                data_tuples = [(game['name'], game['reason'], game['added_by']) for game in games_data]
                
=======
                data_tuples = [(game["name"], game["reason"], game["added_by"]) for game in games_data]

>>>>>>> 58049452
                if data_tuples:
                    cur.executemany("""
                        INSERT INTO game_recommendations (name, reason, added_by, created_at)
                        VALUES (%s, %s, %s, CURRENT_TIMESTAMP)
                    """, data_tuples)
                    conn.commit()
                    logger.info(f"Bulk imported {len(data_tuples)} game recommendations")
                    return len(data_tuples)
                return 0
        except Exception as e:
            logger.error(f"Error bulk importing games: {e}")
            conn.rollback()
            return 0
    
    def clear_all_games(self):
        """Clear all game recommendations (use with caution)"""
        conn = self.get_connection()
        if not conn:
            return
        
        try:
            with conn.cursor() as cur:
                cur.execute("DELETE FROM game_recommendations")
                conn.commit()
                logger.info("All game recommendations cleared")
        except Exception as e:
            logger.error(f"Error clearing games: {e}")
            conn.rollback()
    
    def clear_all_strikes(self):
        """Clear all strikes (use with caution)"""
        conn = self.get_connection()
        if not conn:
            return
        
        try:
            with conn.cursor() as cur:
                cur.execute("DELETE FROM strikes")
                conn.commit()
                logger.info("All strikes cleared")
        except Exception as e:
            logger.error(f"Error clearing strikes: {e}")
            conn.rollback()

    def add_played_game(self, canonical_name: str, alternative_names: Optional[List[str]] = None, 
                       series_name: Optional[str] = None, genre: Optional[str] = None, 
                       release_year: Optional[int] = None, platform: Optional[str] = None, 
                       first_played_date: Optional[str] = None, completion_status: str = "unknown", 
                       total_episodes: int = 0, total_playtime_minutes: int = 0, 
                       youtube_playlist_url: Optional[str] = None, twitch_vod_urls: Optional[List[str]] = None, 
                       notes: Optional[str] = None) -> bool:
        """Add a played game to the database"""
        conn = self.get_connection()
        if not conn:
            return False
        
        try:
            with conn.cursor() as cur:
                # Convert lists to comma-separated strings for TEXT fields
                alt_names_str = ','.join(alternative_names) if alternative_names else ''
                vod_urls_str = ','.join(twitch_vod_urls) if twitch_vod_urls else ''
                
                cur.execute("""
                    INSERT INTO played_games (
                        canonical_name, alternative_names, series_name, genre,
                        release_year, platform, first_played_date, completion_status, total_episodes,
                        total_playtime_minutes, youtube_playlist_url, twitch_vod_urls, notes, 
                        created_at, updated_at
                    ) VALUES (%s, %s, %s, %s, %s, %s, %s, %s, %s, %s, %s, %s, %s, CURRENT_TIMESTAMP, CURRENT_TIMESTAMP)
                """, (
                    canonical_name, 
                    alt_names_str,
                    series_name,
                    genre,
                    release_year,
                    platform, 
                    first_played_date, 
                    completion_status, 
                    total_episodes,
                    total_playtime_minutes,
                    youtube_playlist_url, 
                    vod_urls_str,
                    notes
                ))
                conn.commit()
                logger.info(f"Added played game: {canonical_name}")
                return True
        except Exception as e:
            logger.error(f"Error adding played game {canonical_name}: {e}")
            conn.rollback()
            return False
    
    def get_played_game(self, name: str) -> Optional[Dict[str, Any]]:
        """Find a played game by name (searches canonical and alternative names)"""
        conn = self.get_connection()
        if not conn:
            return None
        
        try:
            with conn.cursor() as cur:
                name_lower = name.lower().strip()
                
                # Search canonical name first (exact match)
                cur.execute("""
                    SELECT * FROM played_games 
                    WHERE LOWER(TRIM(canonical_name)) = %s
                """, (name_lower,))
                result = cur.fetchone()
                
                if result:
                    result_dict = dict(result)
                    # Convert TEXT fields back to lists for compatibility
                    result_dict = self._convert_text_to_arrays(result_dict)
                    logger.debug(f"Found game by exact canonical name match: {name}")
                    return result_dict
                
                # Search alternative names (now stored as comma-separated TEXT)
                cur.execute("""
                    SELECT * FROM played_games 
                    WHERE alternative_names IS NOT NULL 
                    AND alternative_names != ''
                    AND %s = ANY(string_to_array(LOWER(alternative_names), ','))
                """, (name_lower,))
                result = cur.fetchone()
                
                if result:
                    result_dict = dict(result)
                    result_dict = self._convert_text_to_arrays(result_dict)
                    logger.debug(f"Found game by alternative name match: {name}")
                    return result_dict
                
                # Fuzzy search on canonical names with better matching
                cur.execute("SELECT id, canonical_name, alternative_names FROM played_games")
                all_games = cur.fetchall()
                
                import difflib
                game_names_map = {}
                
                for game in all_games:
                    game_dict = dict(game)
                    canonical_name = game_dict.get('canonical_name')
                    if canonical_name:
                        canonical_lower = str(canonical_name).lower().strip()
                        game_names_map[canonical_lower] = game_dict
                        
                        # Also add alternative names to the map (handle TEXT format)
                        alt_names_text = game_dict.get('alternative_names', '')
                        if alt_names_text and isinstance(alt_names_text, str):
                            alt_names = self._parse_comma_separated_list(alt_names_text)
                            for alt_name in alt_names:
                                alt_lower = alt_name.lower().strip()
                                game_names_map[alt_lower] = game_dict
                
                # Try fuzzy matching with lower threshold for better matching
                all_name_keys = list(game_names_map.keys())
                matches = difflib.get_close_matches(name_lower, all_name_keys, n=1, cutoff=0.75)
                
                if matches:
                    match_name = matches[0]
                    matched_game = game_names_map[match_name]
                    logger.debug(f"Found game by fuzzy match: {name} -> {matched_game.get('canonical_name')}")
                    
                    # Get the full game record
                    cur.execute("SELECT * FROM played_games WHERE id = %s", (matched_game['id'],))
                    full_result = cur.fetchone()
                    if full_result:
                        result_dict = dict(full_result)
                        result_dict = self._convert_text_to_arrays(result_dict)
                        return result_dict
                
                logger.debug(f"No game found for: {name}")
                return None
        except Exception as e:
            logger.error(f"Error getting played game {name}: {e}")
            return None
    
    def _parse_comma_separated_list(self, text: Optional[str]) -> List[str]:
        """Convert a comma-separated string to a list of stripped, non-empty items"""
        if not text or not isinstance(text, str):
            return []
        return [item.strip() for item in text.split(',') if item.strip()]
    
    def _convert_text_to_arrays(self, game_dict: Dict[str, Any]) -> Dict[str, Any]:
        """Convert TEXT fields back to arrays for backward compatibility"""
        # Convert alternative_names from TEXT to list
<<<<<<< HEAD
        if 'alternative_names' in game_dict:
            if isinstance(game_dict['alternative_names'], str):
                game_dict['alternative_names'] = self._parse_comma_separated_list(game_dict['alternative_names'])
            elif game_dict['alternative_names'] is None:
                game_dict['alternative_names'] = []
        
        # Convert twitch_vod_urls from TEXT to list
        if 'twitch_vod_urls' in game_dict:
            if isinstance(game_dict['twitch_vod_urls'], str):
                game_dict['twitch_vod_urls'] = self._parse_comma_separated_list(game_dict['twitch_vod_urls'])
            elif game_dict['twitch_vod_urls'] is None:
                game_dict['twitch_vod_urls'] = []
        
        return game_dict
    
=======
        if "alternative_names" in game_dict:
            if isinstance(game_dict["alternative_names"], str):
                game_dict["alternative_names"] = self._parse_comma_separated_list(game_dict["alternative_names"])
            elif game_dict["alternative_names"] is None:
                game_dict["alternative_names"] = []

        # Convert twitch_vod_urls from TEXT to list
        if "twitch_vod_urls" in game_dict:
            if isinstance(game_dict["twitch_vod_urls"], str):
                game_dict["twitch_vod_urls"] = self._parse_comma_separated_list(game_dict["twitch_vod_urls"])
            elif game_dict["twitch_vod_urls"] is None:
                game_dict["twitch_vod_urls"] = []

        return game_dict

    def _fuzzy_search_with_trgm(self, cur, name_lower: str) -> Optional[Dict[str, Any]]:
        """Database-level fuzzy search using pg_trgm extension"""
        try:
            # Set similarity threshold for this session
            cur.execute("SET pg_trgm.similarity_threshold = 0.75")

            # Search canonical names with similarity scoring
            cur.execute(
                """
                SELECT *, similarity(canonical_name, %s) as sim_score 
                FROM played_games 
                WHERE canonical_name %% %s
                ORDER BY sim_score DESC, canonical_name
                LIMIT 1
            """,
                (name_lower, name_lower),
            )
            result = cur.fetchone()

            if result:
                result_dict = dict(result)
                # Remove similarity score from final result
                result_dict.pop('sim_score', None)
                result_dict = self._convert_text_to_arrays(result_dict)
                logger.debug(f"pg_trgm found match with similarity: {result.get('sim_score', 0)}")
                return result_dict

            # If no canonical match, try alternative names
            cur.execute(
                """
                SELECT *, similarity(alternative_names, %s) as sim_score 
                FROM played_games 
                WHERE alternative_names %% %s
                AND alternative_names IS NOT NULL 
                AND alternative_names != ''
                ORDER BY sim_score DESC, canonical_name
                LIMIT 1
            """,
                (name_lower, name_lower),
            )
            result = cur.fetchone()

            if result:
                result_dict = dict(result)
                result_dict.pop('sim_score', None)
                result_dict = self._convert_text_to_arrays(result_dict)
                logger.debug(f"pg_trgm found alt name match with similarity: {result.get('sim_score', 0)}")
                return result_dict

        except Exception as e:
            logger.debug(f"pg_trgm search failed, falling back to Python: {e}")

        return None

    def _fuzzy_search_python_optimized(self, cur, name_lower: str) -> Optional[Dict[str, Any]]:
        """Optimized Python-based fuzzy search as fallback"""
        try:
            # Get all games with full data (not just id/name) to avoid second query
            cur.execute("SELECT * FROM played_games")
            all_games = cur.fetchall()

            if not all_games:
                return None

            import difflib

            # Build name mapping for fuzzy matching
            game_names_map = {}
            games_by_id = {}

            for game in all_games:
                game_dict = dict(game)
                games_by_id[game_dict["id"]] = game_dict

                canonical_name = game_dict.get("canonical_name")
                if canonical_name:
                    canonical_lower = str(canonical_name).lower().strip()
                    game_names_map[canonical_lower] = game_dict["id"]

                    # Also add alternative names to the map (handle TEXT format)
                    alt_names_text = game_dict.get("alternative_names", "")
                    if alt_names_text and isinstance(alt_names_text, str):
                        alt_names = self._parse_comma_separated_list(alt_names_text)
                        for alt_name in alt_names:
                            alt_lower = alt_name.lower().strip()
                            game_names_map[alt_lower] = game_dict["id"]

            # Try fuzzy matching
            all_name_keys = list(game_names_map.keys())
            matches = difflib.get_close_matches(name_lower, all_name_keys, n=1, cutoff=0.75)

            if matches:
                match_name = matches[0]
                matched_game_id = game_names_map[match_name]
                game_dict = games_by_id[matched_game_id]
                result_dict = self._convert_text_to_arrays(game_dict)
                return result_dict

        except Exception as e:
            logger.error(f"Python fuzzy search failed: {e}")

        return None

    def _fuzzy_search_recommendations_with_trgm(self, cur, name_lower: str) -> Optional[int]:
        """Database-level fuzzy search for game recommendations using pg_trgm extension"""
        try:
            # Set similarity threshold for this session
            cur.execute("SET pg_trgm.similarity_threshold = 0.8")

            # Search game recommendation names with similarity scoring
            cur.execute(
                """
                SELECT id, similarity(name, %s) as sim_score 
                FROM game_recommendations 
                WHERE name %% %s
                ORDER BY sim_score DESC, name
                LIMIT 1
            """,
                (name_lower, name_lower),
            )
            result = cur.fetchone()

            if result:
                logger.debug(f"pg_trgm found game recommendation match with similarity: {result.get('sim_score', 0)}")
                return int(result["id"])  # type: ignore

        except Exception as e:
            logger.debug(f"pg_trgm search for recommendations failed, falling back to Python: {e}")

        return None

    def _fuzzy_search_recommendations_python_optimized(self, cur, name_lower: str) -> Optional[int]:
        """Optimized Python-based fuzzy search for game recommendations as fallback"""
        try:
            # Get only id and name to minimize data transfer
            cur.execute("SELECT id, name FROM game_recommendations")
            all_recommendations = cur.fetchall()

            if not all_recommendations:
                return None

            import difflib

            # Build name mapping for fuzzy matching
            recommendation_names_map = {}

            for recommendation in all_recommendations:
                rec_dict = dict(recommendation)
                rec_id = rec_dict["id"]
                rec_name = rec_dict.get("name")

                if rec_name:
                    name_lower_clean = str(rec_name).lower().strip()
                    recommendation_names_map[name_lower_clean] = rec_id

            # Try fuzzy matching
            all_name_keys = list(recommendation_names_map.keys())
            matches = difflib.get_close_matches(name_lower, all_name_keys, n=1, cutoff=0.8)

            if matches:
                match_name = matches[0]
                matched_rec_id = recommendation_names_map[match_name]
                return int(matched_rec_id)

        except Exception as e:
            logger.error(f"Python fuzzy search for recommendations failed: {e}")

        return None

>>>>>>> 58049452
    def get_all_played_games(self, series_name: Optional[str] = None) -> List[Dict[str, Any]]:
        """Get all played games, optionally filtered by series"""
        conn = self.get_connection()
        if not conn:
            return []
        
        try:
            with conn.cursor() as cur:
                if series_name:
                    cur.execute("""
                        SELECT * FROM played_games 
                        WHERE LOWER(series_name) = %s
                        ORDER BY release_year ASC, canonical_name ASC
                    """, (series_name.lower(),))
                else:
                    cur.execute("""
                        SELECT * FROM played_games 
                        ORDER BY series_name ASC, release_year ASC, canonical_name ASC
                    """)
                results = cur.fetchall()
                return [dict(row) for row in results]
        except Exception as e:
            logger.error(f"Error getting played games: {e}")
            return []
    
    def update_played_game(self, game_id: int, **kwargs) -> bool:
        """Update a played game's details"""
        conn = self.get_connection()
        if not conn:
            return False
        
        try:
            with conn.cursor() as cur:
                # Build dynamic update query
                valid_fields = [
                    'canonical_name', 'alternative_names', 'series_name',
                    'genre', 'release_year', 'platform', 'first_played_date', 'completion_status', 
                    'total_episodes', 'total_playtime_minutes', 'youtube_playlist_url', 
                    'twitch_vod_urls', 'notes'
                ]
                
                updates = []
                values = []
                
                for field, value in kwargs.items():
                    if field in valid_fields:
                        # Special handling for array fields
                        if field in ['alternative_names', 'twitch_vod_urls']:
                            if isinstance(value, list):
                                # Convert list to PostgreSQL array format
                                updates.append(f"{field} = %s")
                                values.append(value)
                            elif isinstance(value, str):
                                # Handle single string by converting to list
                                updates.append(f"{field} = %s")
                                values.append([value])
                            else:
                                # Skip invalid array values
                                continue
                        else:
                            updates.append(f"{field} = %s")
                            values.append(value)
                
                if not updates:
                    return False
                
                updates.append("updated_at = CURRENT_TIMESTAMP")
                values.append(game_id)
                
                query = f"UPDATE played_games SET {', '.join(updates)} WHERE id = %s"
                cur.execute(query, values)
                conn.commit()
                
                return cur.rowcount > 0
        except Exception as e:
            logger.error(f"Error updating played game {game_id}: {e}")
            conn.rollback()
            return False
    
    def remove_played_game(self, game_id: int) -> Optional[Dict[str, Any]]:
        """Remove a played game by ID"""
        conn = self.get_connection()
        if not conn:
            return None
        
        try:
            with conn.cursor() as cur:
                # Get the game before deleting
                cur.execute("SELECT * FROM played_games WHERE id = %s", (game_id,))
                game = cur.fetchone()
                
                if game:
                    cur.execute("DELETE FROM played_games WHERE id = %s", (game_id,))
                    conn.commit()
                    game_dict = dict(game)
                    canonical_name = game_dict.get('canonical_name', 'Unknown')
                    logger.info(f"Removed played game: {canonical_name}")
                    return game_dict
                return None
        except Exception as e:
            logger.error(f"Error removing played game {game_id}: {e}")
            conn.rollback()
            return None
    
    def search_played_games(self, query: str) -> List[Dict[str, Any]]:
        """Search played games by name, series, or notes"""
        conn = self.get_connection()
        if not conn:
            return []
        
        try:
            with conn.cursor() as cur:
                query_lower = f"%{query.lower()}%"
                cur.execute("""
                    SELECT * FROM played_games 
                    WHERE LOWER(canonical_name) LIKE %s 
                       OR LOWER(series_name) LIKE %s 
                       OR LOWER(notes) LIKE %s
                       OR %s = ANY(SELECT LOWER(unnest(alternative_names)))
                    ORDER BY 
                        CASE WHEN LOWER(canonical_name) = %s THEN 1 ELSE 2 END,
                        canonical_name ASC
<<<<<<< HEAD
                """, (query_lower, query_lower, query_lower, query.lower(), query.lower()))
=======
                """,
                    (query_lower, query_lower, query_lower, query.lower(), query.lower()),
                )
>>>>>>> 58049452
                results = cur.fetchall()
                return [dict(row) for row in results]
        except Exception as e:
            logger.error(f"Error searching played games: {e}")
            return []
    
    def get_series_games(self, series_name: str) -> List[Dict[str, Any]]:
        """Get all games in a specific series"""
        return self.get_all_played_games(series_name)
    
    def played_game_exists(self, name: str) -> bool:
        """Check if a game has been played (fuzzy match)"""
        return self.get_played_game(name) is not None
    
    def bulk_import_played_games(self, games_data: List[Dict[str, Any]]) -> int:
        """Bulk import played games data with upsert logic (insert or update)"""
        conn = self.get_connection()
        if not conn:
            return 0
        
        try:
            with conn.cursor() as cur:
<<<<<<< HEAD
=======
                # Optimization: Batch fetch all existing games to avoid N+1 queries
                canonical_names_to_check = [g.get('canonical_name') for g in games_data if g.get('canonical_name')]

                if not canonical_names_to_check:
                    return 0

                # Single query to fetch all existing games
                cur.execute("SELECT * FROM played_games WHERE canonical_name = ANY(%s)", (canonical_names_to_check,))
                existing_games_list = cur.fetchall()
                existing_games_map = {}
                for game in existing_games_list:
                    game_dict = dict(game)
                    canonical_name = game_dict.get('canonical_name')
                    if canonical_name:
                        existing_games_map[canonical_name] = game_dict

>>>>>>> 58049452
                imported_count = 0
                for game_data in games_data:
                    try:
                        canonical_name = game_data.get('canonical_name')
                        if not canonical_name:
                            continue
<<<<<<< HEAD
                        
                        # Check if game already exists
                        existing_game = self.get_played_game(canonical_name)
                        
=======

                        # Fast lookup from pre-fetched map instead of individual database query
                        existing_game = existing_games_map.get(canonical_name)

                        # Convert TEXT fields to arrays for compatibility if game exists
                        if existing_game:
                            existing_game = self._convert_text_to_arrays(existing_game)

>>>>>>> 58049452
                        if existing_game:
                            # Update existing game, preserving existing data where new data is empty
                            update_fields = {}
                            
                            # Only update fields that have new data or are empty in existing record
                            for field in ['alternative_names', 'series_name', 'genre', 'release_year', 
                                        'platform', 'first_played_date', 'completion_status', 
                                        'total_episodes', 'total_playtime_minutes', 'youtube_playlist_url', 
                                        'twitch_vod_urls', 'notes']:
                                new_value = game_data.get(field)
                                existing_value = existing_game.get(field)
                                
                                # Update if new value exists and either existing is empty/null or new has more data
                                if new_value is not None:
<<<<<<< HEAD
                                    if field == 'alternative_names' or field == 'twitch_vod_urls':
=======
                                    if field == "alternative_names" or field == "twitch_vod_urls":
>>>>>>> 58049452
                                        # For arrays, merge unique values
                                        if isinstance(new_value, list) and isinstance(existing_value, list):
                                            merged = list(set(existing_value + new_value))
                                            if merged != existing_value:
                                                update_fields[field] = merged
                                        elif isinstance(new_value, list) and new_value:
                                            update_fields[field] = new_value
<<<<<<< HEAD
                                    elif field == 'total_episodes' or field == 'total_playtime_minutes':
=======
                                    elif field == "total_episodes" or field == "total_playtime_minutes":
>>>>>>> 58049452
                                        # For numeric fields, use the higher value
                                        if isinstance(new_value, int) and isinstance(existing_value, int):
                                            if new_value > existing_value:
                                                update_fields[field] = new_value
                                        elif isinstance(new_value, int) and new_value > 0:
                                            update_fields[field] = new_value
                                    elif field == 'notes':
                                        # For notes, append if different
                                        if isinstance(new_value, str) and new_value.strip():
                                            if not existing_value or new_value not in existing_value:
                                                if existing_value:
                                                    update_fields[field] = f"{existing_value} | {new_value}"
                                                else:
                                                    update_fields[field] = new_value
                                    else:
                                        # For other fields, update if existing is empty or new value is different
<<<<<<< HEAD
                                        if not existing_value or (new_value != existing_value and str(new_value).strip()):
=======
                                        if not existing_value or (
                                            new_value != existing_value and str(new_value).strip()
                                        ):
>>>>>>> 58049452
                                            update_fields[field] = new_value
                            
                            # Apply updates if any
                            if update_fields:
<<<<<<< HEAD
                                self.update_played_game(existing_game['id'], **update_fields)
=======
                                self.update_played_game(existing_game["id"], **update_fields)
>>>>>>> 58049452
                                logger.info(f"Updated existing game: {canonical_name}")
                            
                            imported_count += 1
                        else:
                            # Insert new game
                            cur.execute("""
                                INSERT INTO played_games (
                                    canonical_name, alternative_names, series_name, genre, release_year,
                                    platform, first_played_date, completion_status, total_episodes,
                                    total_playtime_minutes, youtube_playlist_url, twitch_vod_urls, notes, 
                                    created_at, updated_at
                                ) VALUES (%s, %s, %s, %s, %s, %s, %s, %s, %s, %s, %s, %s, %s, CURRENT_TIMESTAMP, CURRENT_TIMESTAMP)
                            """, (
                                canonical_name,
                                game_data.get('alternative_names', []),
                                game_data.get('series_name'),
                                game_data.get('genre'),
                                game_data.get('release_year'),
                                game_data.get('platform'),
                                game_data.get('first_played_date'),
                                game_data.get('completion_status', 'unknown'),
                                game_data.get('total_episodes', 0),
                                game_data.get('total_playtime_minutes', 0),
                                game_data.get('youtube_playlist_url'),
                                game_data.get('twitch_vod_urls', []),
                                game_data.get('notes')
                            ))
                            logger.info(f"Inserted new game: {canonical_name}")
                            imported_count += 1
                            
                    except Exception as e:
                        logger.error(f"Error importing game {game_data.get('canonical_name', 'unknown')}: {e}")
                        continue
                
                conn.commit()
                logger.info(f"Bulk imported/updated {imported_count} played games")
                return imported_count
        except Exception as e:
            logger.error(f"Error bulk importing played games: {e}")
            conn.rollback()
            return 0

    def deduplicate_played_games(self) -> int:
        """Find and merge duplicate games with identical canonical names"""
        conn = self.get_connection()
        if not conn:
            return 0
        
        try:
            with conn.cursor() as cur:
                # Find games with duplicate canonical names
                cur.execute("""
                    SELECT canonical_name, COUNT(*) as count
                    FROM played_games 
                    GROUP BY LOWER(TRIM(canonical_name))
                    HAVING COUNT(*) > 1
                    ORDER BY COUNT(*) DESC
                """)
                duplicates = cur.fetchall()
                
                if not duplicates:
                    logger.info("No duplicate games found")
                    return 0
                
                merged_count = 0
                
                for duplicate in duplicates:
                    canonical_name = duplicate[0]
                    duplicate_count = duplicate[1]
<<<<<<< HEAD
                    
                    logger.info(f"Processing {duplicate_count} duplicates of '{canonical_name}'")
                    
=======

                    logger.info(f"Processing {duplicate_count} duplicates of '{canonical_name}'")

>>>>>>> 58049452
                    # Get all games with this canonical name (case-insensitive)
                    cur.execute("""
                        SELECT * FROM played_games 
                        WHERE LOWER(TRIM(canonical_name)) = LOWER(TRIM(%s))
                        ORDER BY created_at ASC
                    """, (canonical_name,))
                    
                    duplicate_games = cur.fetchall()
                    
                    if len(duplicate_games) < 2:
                        continue
                    
                    # Keep the first game (oldest) as the master record
                    master_game = dict(duplicate_games[0])
                    games_to_merge = [dict(game) for game in duplicate_games[1:]]
                    
                    # Merge data from all duplicates into the master record
                    merged_data = {
<<<<<<< HEAD
                        'alternative_names': master_game.get('alternative_names', []) or [],
                        'series_name': master_game.get('series_name'),
                        'genre': master_game.get('genre'),
                        'release_year': master_game.get('release_year'),
                        'platform': master_game.get('platform'),
                        'first_played_date': master_game.get('first_played_date'),
                        'completion_status': master_game.get('completion_status', 'unknown'),
                        'total_episodes': master_game.get('total_episodes', 0),
                        'total_playtime_minutes': master_game.get('total_playtime_minutes', 0),
                        'youtube_playlist_url': master_game.get('youtube_playlist_url'),
                        'twitch_vod_urls': master_game.get('twitch_vod_urls', []) or [],
                        'notes': master_game.get('notes', '')
=======
                        "alternative_names": master_game.get("alternative_names", []) or [],
                        "series_name": master_game.get("series_name"),
                        "genre": master_game.get("genre"),
                        "release_year": master_game.get("release_year"),
                        "platform": master_game.get("platform"),
                        "first_played_date": master_game.get("first_played_date"),
                        "completion_status": master_game.get("completion_status", "unknown"),
                        "total_episodes": master_game.get("total_episodes", 0),
                        "total_playtime_minutes": master_game.get("total_playtime_minutes", 0),
                        "youtube_playlist_url": master_game.get("youtube_playlist_url"),
                        "twitch_vod_urls": master_game.get("twitch_vod_urls", []) or [],
                        "notes": master_game.get("notes", ""),
>>>>>>> 58049452
                    }
                    
                    # Merge data from duplicates
                    for duplicate_game in games_to_merge:
                        # Merge alternative names
                        if duplicate_game.get('alternative_names'):
                            if isinstance(duplicate_game['alternative_names'], str):
                                # Handle TEXT format
<<<<<<< HEAD
                                alt_names = self._parse_comma_separated_list(duplicate_game['alternative_names'])
                            else:
                                # Handle list format
                                alt_names = duplicate_game['alternative_names']
                            
                            merged_data['alternative_names'] = list(set(merged_data['alternative_names'] + alt_names))
                        
=======
                                alt_names = self._parse_comma_separated_list(duplicate_game["alternative_names"])
                            else:
                                # Handle list format
                                alt_names = duplicate_game["alternative_names"]

                            merged_data["alternative_names"] = list(set(merged_data["alternative_names"] + alt_names))

>>>>>>> 58049452
                        # Merge Twitch VOD URLs
                        if duplicate_game.get('twitch_vod_urls'):
                            if isinstance(duplicate_game['twitch_vod_urls'], str):
                                # Handle TEXT format
<<<<<<< HEAD
                                vod_urls = self._parse_comma_separated_list(duplicate_game['twitch_vod_urls'])
                            else:
                                # Handle list format
                                vod_urls = duplicate_game['twitch_vod_urls']
                            
                            merged_data['twitch_vod_urls'] = list(set(merged_data['twitch_vod_urls'] + vod_urls))
                        
                        # Use non-empty values from duplicates
                        for field in ['series_name', 'genre', 'platform', 'youtube_playlist_url']:
=======
                                vod_urls = self._parse_comma_separated_list(duplicate_game["twitch_vod_urls"])
                            else:
                                # Handle list format
                                vod_urls = duplicate_game["twitch_vod_urls"]

                            merged_data["twitch_vod_urls"] = list(set(merged_data["twitch_vod_urls"] + vod_urls))

                        # Use non-empty values from duplicates
                        for field in ["series_name", "genre", "platform", "youtube_playlist_url"]:
>>>>>>> 58049452
                            if not merged_data.get(field) and duplicate_game.get(field):
                                merged_data[field] = duplicate_game[field]
                        
                        # Use earliest first_played_date
<<<<<<< HEAD
                        if duplicate_game.get('first_played_date'):
                            if not merged_data['first_played_date'] or duplicate_game['first_played_date'] < merged_data['first_played_date']:
                                merged_data['first_played_date'] = duplicate_game['first_played_date']
                        
                        # Use latest release_year if master doesn't have one
                        if not merged_data.get('release_year') and duplicate_game.get('release_year'):
                            merged_data['release_year'] = duplicate_game['release_year']
                        
                        # Sum episodes and playtime
                        merged_data['total_episodes'] += duplicate_game.get('total_episodes', 0)
                        merged_data['total_playtime_minutes'] += duplicate_game.get('total_playtime_minutes', 0)
                        
                        # Merge notes
                        if duplicate_game.get('notes') and duplicate_game['notes'].strip():
                            if merged_data['notes']:
                                if duplicate_game['notes'] not in merged_data['notes']:
                                    merged_data['notes'] += f" | {duplicate_game['notes']}"
=======
                        if duplicate_game.get("first_played_date"):
                            if (
                                not merged_data["first_played_date"]
                                or duplicate_game["first_played_date"] < merged_data["first_played_date"]
                            ):
                                merged_data["first_played_date"] = duplicate_game["first_played_date"]

                        # Use latest release_year if master doesn't have one
                        if not merged_data.get("release_year") and duplicate_game.get("release_year"):
                            merged_data["release_year"] = duplicate_game["release_year"]

                        # Sum episodes and playtime
                        merged_data["total_episodes"] += duplicate_game.get("total_episodes", 0)
                        merged_data["total_playtime_minutes"] += duplicate_game.get("total_playtime_minutes", 0)

                        # Merge notes
                        if duplicate_game.get("notes") and duplicate_game["notes"].strip():
                            if merged_data["notes"]:
                                if duplicate_game["notes"] not in merged_data["notes"]:
                                    merged_data["notes"] += f" | {duplicate_game['notes']}"
>>>>>>> 58049452
                            else:
                                merged_data['notes'] = duplicate_game['notes']
                        
                        # Use most advanced completion status
<<<<<<< HEAD
                        status_priority = {'unknown': 0, 'ongoing': 1, 'dropped': 2, 'completed': 3}
                        current_priority = status_priority.get(merged_data['completion_status'], 0)
                        duplicate_priority = status_priority.get(duplicate_game.get('completion_status', 'unknown'), 0)
                        if duplicate_priority > current_priority:
                            merged_data['completion_status'] = duplicate_game['completion_status']
                    
                    # Convert lists to TEXT format for database storage
                    alt_names_str = ','.join(merged_data['alternative_names']) if merged_data['alternative_names'] else ''
                    vod_urls_str = ','.join(merged_data['twitch_vod_urls']) if merged_data['twitch_vod_urls'] else ''
                    
=======
                        status_priority = {"unknown": 0, "ongoing": 1, "dropped": 2, "completed": 3}
                        current_priority = status_priority.get(merged_data["completion_status"], 0)
                        duplicate_priority = status_priority.get(duplicate_game.get("completion_status", "unknown"), 0)
                        if duplicate_priority > current_priority:
                            merged_data["completion_status"] = duplicate_game["completion_status"]

                    # Convert lists to TEXT format for database storage
                    alt_names_str = (
                        ",".join(merged_data["alternative_names"]) if merged_data["alternative_names"] else ""
                    )
                    vod_urls_str = ",".join(merged_data["twitch_vod_urls"]) if merged_data["twitch_vod_urls"] else ""

>>>>>>> 58049452
                    # Update the master record with merged data
                    cur.execute("""
                        UPDATE played_games SET
                            alternative_names = %s,
                            series_name = %s,
                            genre = %s,
                            release_year = %s,
                            platform = %s,
                            first_played_date = %s,
                            completion_status = %s,
                            total_episodes = %s,
                            total_playtime_minutes = %s,
                            youtube_playlist_url = %s,
                            twitch_vod_urls = %s,
                            notes = %s,
                            updated_at = CURRENT_TIMESTAMP
                        WHERE id = %s
                    """, (
                        alt_names_str,
                        merged_data['series_name'],
                        merged_data['genre'],
                        merged_data['release_year'],
                        merged_data['platform'],
                        merged_data['first_played_date'],
                        merged_data['completion_status'],
                        merged_data['total_episodes'],
                        merged_data['total_playtime_minutes'],
                        merged_data['youtube_playlist_url'],
                        vod_urls_str,
                        merged_data['notes'],
                        master_game['id']
                    ))
                    
                    # Delete the duplicate records
                    duplicate_ids = [game['id'] for game in games_to_merge]
                    if duplicate_ids:
                        cur.execute("""
                            DELETE FROM played_games 
                            WHERE id = ANY(%s)
                        """, (duplicate_ids,))
                    
                    merged_count += len(games_to_merge)
                    logger.info(f"Merged {len(games_to_merge)} duplicates of '{canonical_name}' into master record (ID: {master_game['id']})")
                
                conn.commit()
                logger.info(f"Deduplication complete: merged {merged_count} duplicate records")
                return merged_count
                
        except Exception as e:
            logger.error(f"Error during deduplication: {e}")
            conn.rollback()
            return 0
    
    def get_last_channel_check(self, channel_type: str) -> Optional[str]:
        """Get the last time we checked a channel for new games (YouTube/Twitch)"""
        return self.get_config_value(f"last_{channel_type}_check")
    
    def set_last_channel_check(self, channel_type: str, timestamp: str):
        """Set the last time we checked a channel for new games"""
        self.set_config_value(f"last_{channel_type}_check", timestamp)
    
    def add_discovered_game(self, canonical_name: str, discovered_from: str, 
                           video_title: Optional[str] = None, video_url: Optional[str] = None,
                           estimated_episodes: int = 1) -> bool:
        """Add a game discovered from channel monitoring"""
        # Check if game already exists
        if self.played_game_exists(canonical_name):
            logger.info(f"Game {canonical_name} already exists, skipping")
            return False
        
        # Create notes about discovery
        notes = f"Auto-discovered from {discovered_from}"
        if video_title:
            notes += f" (first video: '{video_title}')"
        if video_url:
            notes += f" - {video_url}"
        
        return self.add_played_game(
            canonical_name=canonical_name,
            completion_status="ongoing" if estimated_episodes > 1 else "unknown",
            total_episodes=estimated_episodes,
            notes=notes
        )
    
    def update_game_episodes(self, canonical_name: str, new_episode_count: int) -> bool:
        """Update the episode count for a game"""
        game = self.get_played_game(canonical_name)
        if not game:
            return False
        
        return self.update_played_game(
            game['id'], 
            total_episodes=new_episode_count,
            completion_status="ongoing" if new_episode_count > 1 else "completed"
        )

    def get_games_by_genre(self, genre: str) -> List[Dict[str, Any]]:
        """Get all games in a specific genre"""
        conn = self.get_connection()
        if not conn:
            return []
        
        try:
            with conn.cursor() as cur:
                cur.execute("""
                    SELECT * FROM played_games 
                    WHERE LOWER(genre) = %s
                    ORDER BY release_year ASC, canonical_name ASC
                """, (genre.lower(),))
                results = cur.fetchall()
                return [dict(row) for row in results]
        except Exception as e:
            logger.error(f"Error getting games by genre {genre}: {e}")
            return []
    
    def get_games_by_genre_flexible(self, genre_query: str) -> List[Dict[str, Any]]:
        """Get all games matching genre with flexible matching (e.g., 'horror' matches 'survival-horror')"""
        conn = self.get_connection()
        if not conn:
            return []
        
        try:
            with conn.cursor() as cur:
                # Use LIKE with wildcards for flexible matching
                genre_pattern = f"%{genre_query.lower()}%"
                cur.execute("""
                    SELECT * FROM played_games 
                    WHERE LOWER(genre) LIKE %s
                    ORDER BY release_year ASC, canonical_name ASC
                """, (genre_pattern,))
                results = cur.fetchall()
                
                # Convert to list of dicts and apply text-to-array conversion
                games = []
                for row in results:
                    game_dict = dict(row)
                    game_dict = self._convert_text_to_arrays(game_dict)
                    games.append(game_dict)
                
                return games
        except Exception as e:
            logger.error(f"Error getting games by flexible genre {genre_query}: {e}")
            return []
    
    def get_games_by_franchise(self, franchise_name: str) -> List[Dict[str, Any]]:
        """Get all games in a specific franchise (using series_name)"""
        conn = self.get_connection()
        if not conn:
            return []
        
        try:
            with conn.cursor() as cur:
                cur.execute("""
                    SELECT * FROM played_games 
                    WHERE LOWER(series_name) = %s
                    ORDER BY release_year ASC, canonical_name ASC
                """, (franchise_name.lower(),))
                results = cur.fetchall()
                return [dict(row) for row in results]
        except Exception as e:
            logger.error(f"Error getting games by franchise {franchise_name}: {e}")
            return []
    
    def get_random_played_games(self, limit: int = 8) -> List[Dict[str, Any]]:
        """Get a random sample of played games for AI responses"""
        conn = self.get_connection()
        if not conn:
            return []
        
        try:
            with conn.cursor() as cur:
                cur.execute("""
                    SELECT * FROM played_games 
                    ORDER BY RANDOM() 
                    LIMIT %s
                """, (limit,))
                results = cur.fetchall()
                return [dict(row) for row in results]
        except Exception as e:
            logger.error(f"Error getting random played games: {e}")
            return []
    
    def get_played_games_stats(self) -> Dict[str, Any]:
        """Get statistics about played games for AI responses"""
        conn = self.get_connection()
        if not conn:
            return {}
        
        try:
            with conn.cursor() as cur:
                # Total games
                cur.execute("SELECT COUNT(*) as count FROM played_games")
                result = cur.fetchone()
                total_games = int(result['count']) if result else 0  # type: ignore
                
                # Completed vs ongoing
                cur.execute("SELECT completion_status, COUNT(*) as count FROM played_games GROUP BY completion_status")
                status_results = cur.fetchall()
                status_counts = {str(row['completion_status']): int(row['count']) for row in status_results} if status_results else {}  # type: ignore
                
                # Total episodes and playtime
                cur.execute("SELECT COALESCE(SUM(total_episodes), 0) as episodes, COALESCE(SUM(total_playtime_minutes), 0) as playtime FROM played_games")
                totals = cur.fetchone()
                total_episodes = int(totals['episodes']) if totals else 0  # type: ignore
                total_playtime = int(totals['playtime']) if totals else 0  # type: ignore
                
                # Genre distribution
                cur.execute("SELECT genre, COUNT(*) as count FROM played_games WHERE genre IS NOT NULL GROUP BY genre ORDER BY COUNT(*) DESC LIMIT 5")
                genre_results = cur.fetchall()
                top_genres = {str(row['genre']): int(row['count']) for row in genre_results} if genre_results else {}  # type: ignore
                
                # Series distribution (replacing franchise)
                cur.execute("SELECT series_name, COUNT(*) as count FROM played_games WHERE series_name IS NOT NULL GROUP BY series_name ORDER BY COUNT(*) DESC LIMIT 5")
                series_results = cur.fetchall()
                top_series = {str(row['series_name']): int(row['count']) for row in series_results} if series_results else {}  # type: ignore
                
                return {
<<<<<<< HEAD
                    'total_games': total_games,
                    'status_counts': status_counts,
                    'total_episodes': total_episodes,
                    'total_playtime_minutes': total_playtime,
                    'total_playtime_hours': round(total_playtime / 60, 1) if total_playtime > 0 else 0,
                    'top_genres': top_genres,
                    'top_series': top_series
=======
                    "total_games": total_games,
                    "status_counts": status_counts,
                    "total_episodes": total_episodes,
                    "total_playtime_minutes": total_playtime,
                    "total_playtime_hours": (round(total_playtime / 60, 1) if total_playtime > 0 else 0),
                    "top_genres": top_genres,
                    "top_series": top_series,
>>>>>>> 58049452
                }
        except Exception as e:
            logger.error(f"Error getting played games stats: {e}")
            return {}

    def get_played_game_by_id(self, game_id: int) -> Optional[Dict[str, Any]]:
        """Get a played game by its database ID"""
        conn = self.get_connection()
        if not conn:
            return None
        
        try:
            with conn.cursor() as cur:
                cur.execute("SELECT * FROM played_games WHERE id = %s", (game_id,))
                result = cur.fetchone()
                if result:
                    return dict(result)
                return None
        except Exception as e:
            logger.error(f"Error getting played game by ID {game_id}: {e}")
            return None

    def get_game_by_id_or_name(self, identifier: str) -> Optional[Dict[str, Any]]:
        """Get a game by either ID (if numeric) or name"""
        # Try to parse as ID first
        try:
            game_id = int(identifier)
            return self.get_played_game_by_id(game_id)
        except ValueError:
            # Not a number, search by name
            return self.get_played_game(identifier)

    def debug_update_issues(self, canonical_name: str) -> Dict[str, Any]:
        """Debug function to help identify update issues"""
        conn = self.get_connection()
        if not conn:
            return {"error": "No database connection"}
        
        try:
            with conn.cursor() as cur:
                debug_info = {
                    "search_name": canonical_name,
                    "search_name_lower": canonical_name.lower().strip(),
                    "found_games": [],
                    "exact_matches": [],
                    "fuzzy_matches": []
                }
                
                # Get all games for comparison
                cur.execute("SELECT id, canonical_name, alternative_names FROM played_games")
                all_games = cur.fetchall()
                
                for game in all_games:
                    game_dict = dict(game)
                    game_canonical = game_dict.get('canonical_name', '')
                    game_alt_names = game_dict.get('alternative_names', [])
                    
                    debug_info["found_games"].append({
                        "id": game_dict.get('id'),
                        "canonical_name": game_canonical,
                        "alternative_names": game_alt_names
                    })
                    
                    # Check exact matches
                    if game_canonical.lower().strip() == canonical_name.lower().strip():
                        debug_info["exact_matches"].append(game_dict.get('id'))
                    
                    # Check alternative name matches
                    if game_alt_names:
                        for alt_name in game_alt_names:
                            if alt_name and alt_name.lower().strip() == canonical_name.lower().strip():
<<<<<<< HEAD
                                debug_info["exact_matches"].append(game_dict.get('id'))
                
                # Test fuzzy matching
                import difflib
                canonical_names = [str(dict(game)['canonical_name']).lower().strip() for game in all_games if dict(game).get('canonical_name')]
=======
                                debug_info["exact_matches"].append(game_dict.get("id"))

                # Test fuzzy matching
                import difflib

                canonical_names = [
                    str(dict(game)["canonical_name"]).lower().strip()
                    for game in all_games
                    if dict(game).get("canonical_name")
                ]
>>>>>>> 58049452
                matches = difflib.get_close_matches(canonical_name.lower().strip(), canonical_names, n=3, cutoff=0.75)
                debug_info["fuzzy_matches"] = matches
                
                # Test the actual get_played_game function
                found_game = self.get_played_game(canonical_name)
                debug_info["get_played_game_result"] = found_game is not None
                if found_game:
                    debug_info["found_game_id"] = found_game.get('id')
                    debug_info["found_game_name"] = found_game.get('canonical_name')
                
                return debug_info
        except Exception as e:
            logger.error(f"Error in debug_update_issues: {e}")
            return {"error": str(e)}

    def get_series_by_total_playtime(self) -> List[Dict[str, Any]]:
        """Get game series ranked by total playtime"""
        conn = self.get_connection()
        if not conn:
            return []
        
        try:
            with conn.cursor() as cur:
                cur.execute("""
                    SELECT 
                        series_name,
                        COUNT(*) as game_count,
                        SUM(total_playtime_minutes) as total_playtime_minutes,
                        SUM(total_episodes) as total_episodes,
                        ROUND(AVG(total_playtime_minutes), 1) as avg_playtime_per_game
                    FROM played_games 
                    WHERE series_name IS NOT NULL 
                    AND series_name != ''
                    AND total_playtime_minutes > 0
                    GROUP BY series_name
                    ORDER BY SUM(total_playtime_minutes) DESC
                    LIMIT 10
                """)
                results = cur.fetchall()
                return [dict(row) for row in results]
        except Exception as e:
            logger.error(f"Error getting series by playtime: {e}")
            return []
    
    def get_games_by_average_episode_length(self) -> List[Dict[str, Any]]:
        """Get games ranked by average minutes per episode"""
        conn = self.get_connection()
        if not conn:
            return []
        
        try:
            with conn.cursor() as cur:
                cur.execute("""
                    SELECT 
                        canonical_name,
                        series_name,
                        total_episodes,
                        total_playtime_minutes,
                        ROUND(total_playtime_minutes::float / NULLIF(total_episodes, 0), 1) as avg_minutes_per_episode,
                        completion_status
                    FROM played_games 
                    WHERE total_episodes > 0 
                    AND total_playtime_minutes > 0
                    ORDER BY (total_playtime_minutes::float / NULLIF(total_episodes, 0)) DESC
                    LIMIT 15
                """)
                results = cur.fetchall()
                return [dict(row) for row in results]
        except Exception as e:
            logger.error(f"Error getting games by average episode length: {e}")
            return []
    
    def get_longest_completion_games(self) -> List[Dict[str, Any]]:
        """Get games that took longest to complete (by episodes or time)"""
        conn = self.get_connection()
        if not conn:
            return []
        
        try:
            with conn.cursor() as cur:
                cur.execute("""
                    SELECT 
                        canonical_name,
                        series_name,
                        total_episodes,
                        total_playtime_minutes,
                        completion_status,
                        genre
                    FROM played_games 
                    WHERE completion_status = 'completed'
                    AND (total_episodes > 0 OR total_playtime_minutes > 0)
                    ORDER BY 
                        total_playtime_minutes DESC,
                        total_episodes DESC
                    LIMIT 10
                """)
                results = cur.fetchall()
                return [dict(row) for row in results]
        except Exception as e:
            logger.error(f"Error getting longest completion games: {e}")
            return []
    
    def get_games_by_episode_count(self, order: str = 'DESC') -> List[Dict[str, Any]]:
        """Get games ranked by episode count"""
        conn = self.get_connection()
        if not conn:
            return []
        
        try:
            with conn.cursor() as cur:
                order_clause = "DESC" if order.upper() == "DESC" else "ASC"
                cur.execute(f"""
                    SELECT 
                        canonical_name,
                        series_name,
                        total_episodes,
                        total_playtime_minutes,
                        completion_status,
                        genre
                    FROM played_games 
                    WHERE total_episodes > 0
                    ORDER BY total_episodes {order_clause}
                    LIMIT 15
                """)
                results = cur.fetchall()
                return [dict(row) for row in results]
        except Exception as e:
            logger.error(f"Error getting games by episode count: {e}")
            return []
    
    def get_genre_statistics(self) -> List[Dict[str, Any]]:
        """Get comprehensive genre statistics"""
        conn = self.get_connection()
        if not conn:
            return []
        
        try:
            with conn.cursor() as cur:
                cur.execute("""
                    SELECT 
                        genre,
                        COUNT(*) as game_count,
                        SUM(total_episodes) as total_episodes,
                        SUM(total_playtime_minutes) as total_playtime_minutes,
                        ROUND(AVG(total_playtime_minutes), 1) as avg_playtime_per_game,
                        COUNT(CASE WHEN completion_status = 'completed' THEN 1 END) as completed_count,
                        ROUND(
                            COUNT(CASE WHEN completion_status = 'completed' THEN 1 END)::float / COUNT(*) * 100, 
                            1
                        ) as completion_rate
                    FROM played_games 
                    WHERE genre IS NOT NULL 
                    AND genre != ''
                    GROUP BY genre
                    ORDER BY SUM(total_playtime_minutes) DESC
                """)
                results = cur.fetchall()
                return [dict(row) for row in results]
        except Exception as e:
            logger.error(f"Error getting genre statistics: {e}")
            return []
<<<<<<< HEAD
    
=======

>>>>>>> 58049452
    def get_temporal_gaming_data(self, year: Optional[int] = None) -> List[Dict[str, Any]]:
        """Get gaming data by year or all years"""
        conn = self.get_connection()
        if not conn:
            return []
        
        try:
            with conn.cursor() as cur:
                if year:
                    cur.execute("""
                        SELECT 
                            canonical_name,
                            series_name,
                            genre,
                            release_year,
                            first_played_date,
                            total_episodes,
                            completion_status
                        FROM played_games 
                        WHERE release_year = %s
                        ORDER BY first_played_date ASC, canonical_name ASC
                    """, (year,))
                else:
                    cur.execute("""
                        SELECT 
                            release_year,
                            COUNT(*) as games_played,
                            SUM(total_episodes) as total_episodes,
                            SUM(total_playtime_minutes) as total_playtime_minutes
                        FROM played_games 
                        WHERE release_year IS NOT NULL
                        GROUP BY release_year
                        ORDER BY release_year DESC
                    """)
                results = cur.fetchall()
                return [dict(row) for row in results]
        except Exception as e:
            logger.error(f"Error getting temporal gaming data: {e}")
            return []
    
    def compare_games(self, game1_name: str, game2_name: str) -> Dict[str, Any]:
        """Compare two games directly"""
        game1 = self.get_played_game(game1_name)
        game2 = self.get_played_game(game2_name)
        
        if not game1 or not game2:
            return {
                'error': 'One or both games not found',
                'game1_found': game1 is not None,
                'game2_found': game2 is not None
            }
        
        return {
            'game1': {
                'name': game1['canonical_name'],
                'series': game1.get('series_name'),
                'episodes': game1.get('total_episodes', 0),
                'playtime_minutes': game1.get('total_playtime_minutes', 0),
                'playtime_hours': round(game1.get('total_playtime_minutes', 0) / 60, 1),
                'status': game1.get('completion_status'),
                'genre': game1.get('genre')
            },
<<<<<<< HEAD
            'game2': {
                'name': game2['canonical_name'],
                'series': game2.get('series_name'),
                'episodes': game2.get('total_episodes', 0),
                'playtime_minutes': game2.get('total_playtime_minutes', 0),
                'playtime_hours': round(game2.get('total_playtime_minutes', 0) / 60, 1),
                'status': game2.get('completion_status'),
                'genre': game2.get('genre')
=======
            "comparison": {
                "episode_difference": game1.get("total_episodes", 0) - game2.get("total_episodes", 0),
                "playtime_difference_minutes": game1.get("total_playtime_minutes", 0)
                - game2.get("total_playtime_minutes", 0),
                "longer_game": (
                    game1["canonical_name"]
                    if game1.get("total_playtime_minutes", 0) > game2.get("total_playtime_minutes", 0)
                    else game2["canonical_name"]
                ),
                "more_episodes": (
                    game1["canonical_name"]
                    if game1.get("total_episodes", 0) > game2.get("total_episodes", 0)
                    else game2["canonical_name"]
                ),
>>>>>>> 58049452
            },
            'comparison': {
                'episode_difference': game1.get('total_episodes', 0) - game2.get('total_episodes', 0),
                'playtime_difference_minutes': game1.get('total_playtime_minutes', 0) - game2.get('total_playtime_minutes', 0),
                'longer_game': game1['canonical_name'] if game1.get('total_playtime_minutes', 0) > game2.get('total_playtime_minutes', 0) else game2['canonical_name'],
                'more_episodes': game1['canonical_name'] if game1.get('total_episodes', 0) > game2.get('total_episodes', 0) else game2['canonical_name']
            }
        }
<<<<<<< HEAD
    
    def get_ranking_context(self, game_name: str, metric: str = 'playtime') -> Dict[str, Any]:
=======

    def get_ranking_context(self, game_name: str, metric: str = "playtime") -> Dict[str, Any]:
>>>>>>> 58049452
        """Get where a specific game ranks in various metrics"""
        game = self.get_played_game(game_name)
        if not game:
            return {'error': 'Game not found'}
        
        conn = self.get_connection()
        if not conn:
            return {'error': 'Database connection failed'}
        
        try:
            with conn.cursor() as cur:
                context = {
                    'game_name': game['canonical_name'],
                    'rankings': {}
                }
                
                # Playtime ranking
                if metric in ['playtime', 'all']:
                    cur.execute("""
                        SELECT COUNT(*) + 1 as rank
                        FROM played_games 
                        WHERE total_playtime_minutes > %s
                    """, (game.get('total_playtime_minutes', 0),))
                    result = cur.fetchone()
<<<<<<< HEAD
                    playtime_rank = int(result['rank']) if result else 0  # type: ignore
                    
                    cur.execute("SELECT COUNT(*) as total FROM played_games WHERE total_playtime_minutes > 0")
                    total_result = cur.fetchone()
                    total_with_playtime = int(total_result['total']) if total_result else 0  # type: ignore
                    
                    context['rankings']['playtime'] = {
                        'rank': playtime_rank,
                        'total': total_with_playtime,
                        'percentile': round((1 - (playtime_rank - 1) / max(total_with_playtime, 1)) * 100, 1) if total_with_playtime > 0 else 0
=======
                    playtime_rank = int(result["rank"]) if result else 0  # type: ignore

                    cur.execute("SELECT COUNT(*) as total FROM played_games WHERE total_playtime_minutes > 0")
                    total_result = cur.fetchone()
                    total_with_playtime = int(total_result["total"]) if total_result else 0  # type: ignore

                    context["rankings"]["playtime"] = {
                        "rank": playtime_rank,
                        "total": total_with_playtime,
                        "percentile": (
                            round((1 - (playtime_rank - 1) / max(total_with_playtime, 1)) * 100, 1)
                            if total_with_playtime > 0
                            else 0
                        ),
>>>>>>> 58049452
                    }
                
                # Episode count ranking
                if metric in ['episodes', 'all']:
                    cur.execute("""
                        SELECT COUNT(*) + 1 as rank
                        FROM played_games 
                        WHERE total_episodes > %s
                    """, (game.get('total_episodes', 0),))
                    result = cur.fetchone()
<<<<<<< HEAD
                    episode_rank = int(result['rank']) if result else 0  # type: ignore
                    
                    cur.execute("SELECT COUNT(*) as total FROM played_games WHERE total_episodes > 0")
                    total_result = cur.fetchone()
                    total_with_episodes = int(total_result['total']) if total_result else 0  # type: ignore
                    
                    context['rankings']['episodes'] = {
                        'rank': episode_rank,
                        'total': total_with_episodes,
                        'percentile': round((1 - (episode_rank - 1) / max(total_with_episodes, 1)) * 100, 1) if total_with_episodes > 0 else 0
=======
                    episode_rank = int(result["rank"]) if result else 0  # type: ignore

                    cur.execute("SELECT COUNT(*) as total FROM played_games WHERE total_episodes > 0")
                    total_result = cur.fetchone()
                    total_with_episodes = int(total_result["total"]) if total_result else 0  # type: ignore

                    context["rankings"]["episodes"] = {
                        "rank": episode_rank,
                        "total": total_with_episodes,
                        "percentile": (
                            round((1 - (episode_rank - 1) / max(total_with_episodes, 1)) * 100, 1)
                            if total_with_episodes > 0
                            else 0
                        ),
>>>>>>> 58049452
                    }
                
                return context
        except Exception as e:
            logger.error(f"Error getting ranking context: {e}")
            return {'error': str(e)}

    def add_reminder(
        self,
        user_id: int,
        reminder_text: str,
        scheduled_time: Any,  # Can be datetime or str
        delivery_channel_id: Optional[int] = None,
        delivery_type: str = "dm",
        auto_action_enabled: bool = False,
        auto_action_type: Optional[str] = None,
        auto_action_data: Optional[Dict[str, Any]] = None,
    ) -> Optional[int]:
        """Add a reminder to the database"""
        conn = self.get_connection()
        if not conn:
            return None

        try:
            with conn.cursor() as cur:
                cur.execute(
                    """
                    INSERT INTO reminders (
                        user_id, reminder_text, scheduled_time, delivery_channel_id,
                        delivery_type, auto_action_enabled, auto_action_type, auto_action_data,
                        status, created_at
                    ) VALUES (%s, %s, %s, %s, %s, %s, %s, %s, 'pending', CURRENT_TIMESTAMP)
                    RETURNING id
                """,
                    (
                        user_id,
                        reminder_text,
                        scheduled_time,
                        delivery_channel_id,
                        delivery_type,
                        auto_action_enabled,
                        auto_action_type,
                        auto_action_data,
                    ),
                )
                result = cur.fetchone()
                conn.commit()

                if result:
                    reminder_id = int(result["id"])  # type: ignore
                    logger.info(f"Added reminder ID {reminder_id} for user {user_id}")
                    return reminder_id
                return None
        except Exception as e:
            logger.error(f"Error adding reminder: {e}")
            conn.rollback()
            return None

    def get_user_reminders(self, user_id: int, status: str = "pending") -> List[Dict[str, Any]]:
        """Get all reminders for a user"""
        conn = self.get_connection()
        if not conn:
            return []

        try:
            with conn.cursor() as cur:
                cur.execute(
                    """
                    SELECT * FROM reminders 
                    WHERE user_id = %s AND status = %s
                    ORDER BY scheduled_time ASC
                """,
                    (user_id, status),
                )
                results = cur.fetchall()
                return [dict(row) for row in results]
        except Exception as e:
            logger.error(f"Error getting user reminders: {e}")
            return []

    def get_due_reminders(self, current_time) -> List[Dict[str, Any]]:
        """Get all reminders that are due for delivery"""
        conn = self.get_connection()
        if not conn:
            return []

        try:
            with conn.cursor() as cur:
                cur.execute(
                    """
                    SELECT * FROM reminders 
                    WHERE status = 'pending' 
                    AND scheduled_time <= %s
                    ORDER BY scheduled_time ASC
                """,
                    (current_time,),
                )
                results = cur.fetchall()
                return [dict(row) for row in results]
        except Exception as e:
            logger.error(f"Error getting due reminders: {e}")
            return []

    def update_reminder_status(
        self,
        reminder_id: int,
        status: str,
        delivered_at: Optional[Any] = None,  # Can be datetime or str
        auto_executed_at: Optional[Any] = None,  # Can be datetime or str
    ) -> bool:
        """Update reminder status"""
        conn = self.get_connection()
        if not conn:
            return False

        try:
            with conn.cursor() as cur:
                # Build query dynamically to avoid repetition
                set_clauses = ["status = %s"]
                params: List[Any] = [status]

                if status == "delivered" and delivered_at:
                    set_clauses.append("delivered_at = %s")
                    params.append(delivered_at)
                elif status == "auto_completed" and auto_executed_at:
                    set_clauses.append("auto_executed_at = %s")
                    params.append(auto_executed_at)

                params.append(reminder_id)

                query = f"UPDATE reminders SET {', '.join(set_clauses)} WHERE id = %s"
                cur.execute(query, tuple(params))

                conn.commit()
                return cur.rowcount > 0
        except Exception as e:
            logger.error(f"Error updating reminder status: {e}")
            conn.rollback()
            return False

    def cancel_reminder(self, reminder_id: int, user_id: int) -> Optional[Dict[str, Any]]:
        """Cancel a reminder (only if it belongs to the user)"""
        conn = self.get_connection()
        if not conn:
            return None

        try:
            with conn.cursor() as cur:
                # Atomically update the reminder and return it if found
                cur.execute(
                    """
                    UPDATE reminders
                    SET status = 'cancelled'
                    WHERE id = %s AND user_id = %s AND status = 'pending'
                    RETURNING *
                    """,
                    (reminder_id, user_id),
                )
                reminder = cur.fetchone()

                if reminder:
                    conn.commit()
                    logger.info(f"Cancelled reminder ID {reminder_id} for user {user_id}")
                    return dict(reminder)

                return None
        except Exception as e:
            logger.error(f"Error cancelling reminder: {e}")
            conn.rollback()
            return None

    def get_reminders_awaiting_auto_action(self, current_time) -> List[Dict[str, Any]]:
        """Get reminders that are past delivery time and waiting for auto-action"""
        conn = self.get_connection()
        if not conn:
            return []

        try:
            with conn.cursor() as cur:
                # Calculate 5 minutes ago from current time
                import datetime

                five_minutes_ago = current_time - datetime.timedelta(minutes=5)
                cur.execute(
                    """
                    SELECT * FROM reminders 
                    WHERE status = 'delivered' 
                    AND auto_action_enabled = TRUE
                    AND auto_executed_at IS NULL
                    AND delivered_at <= %s
                    ORDER BY delivered_at ASC
                """,
                    (five_minutes_ago,),
                )
                results = cur.fetchall()
                return [dict(row) for row in results]
        except Exception as e:
            logger.error(f"Error getting reminders awaiting auto-action: {e}")
            return []

    def close(self):
        """Close database connection"""
        if self.connection and not self.connection.closed:
            self.connection.close()

<<<<<<< HEAD
=======
    # --- Trivia System Methods ---

    def add_trivia_question(
        self,
        question_text: str,
        question_type: str,
        correct_answer: Optional[str] = None,
        multiple_choice_options: Optional[List[str]] = None,
        is_dynamic: bool = False,
        dynamic_query_type: Optional[str] = None,
        submitted_by_user_id: Optional[int] = None,
        category: Optional[str] = None,
        difficulty_level: int = 1,
    ) -> Optional[int]:
        """Add a new trivia question to the database"""
        conn = self.get_connection()
        if not conn:
            return None

        try:
            with conn.cursor() as cur:
                cur.execute(
                    """
                    INSERT INTO trivia_questions (
                        question_text, question_type, correct_answer, multiple_choice_options,
                        is_dynamic, dynamic_query_type, submitted_by_user_id, category, difficulty_level,
                        created_at
                    ) VALUES (%s, %s, %s, %s, %s, %s, %s, %s, %s, CURRENT_TIMESTAMP)
                    RETURNING id
                """,
                    (
                        question_text,
                        question_type,
                        correct_answer,
                        multiple_choice_options,
                        is_dynamic,
                        dynamic_query_type,
                        submitted_by_user_id,
                        category,
                        difficulty_level,
                    ),
                )
                result = cur.fetchone()
                conn.commit()

                if result:
                    question_id = int(result["id"])  # type: ignore
                    logger.info(f"Added trivia question ID {question_id}")
                    return question_id
                return None
        except Exception as e:
            logger.error(f"Error adding trivia question: {e}")
            conn.rollback()
            return None

    def get_next_trivia_question(self, exclude_user_id: Optional[int] = None) -> Optional[Dict[str, Any]]:
        """Get the next trivia question based on priority system (excluding answered questions)"""
        conn = self.get_connection()
        if not conn:
            return None

        try:
            with conn.cursor() as cur:
                # Build exclusion condition if exclude_user_id is provided
                exclusion_condition = ""
                query_params = []

                if exclude_user_id is not None:
                    exclusion_condition = "AND (submitted_by_user_id != %s OR submitted_by_user_id IS NULL)"
                    query_params = [exclude_user_id]

                # Priority 1: Recent mod-submitted questions (available status, unused within 4 weeks)
                query1 = f"""
                    SELECT * FROM trivia_questions 
                    WHERE is_active = TRUE
                    AND status = 'available'
                    AND submitted_by_user_id IS NOT NULL
                    AND (last_used_at IS NULL OR last_used_at < CURRENT_TIMESTAMP - INTERVAL '4 weeks')
                    {exclusion_condition}
                    ORDER BY created_at DESC, usage_count ASC
                    LIMIT 1
                """
                cur.execute(query1, query_params)
                result = cur.fetchone()

                if result:
                    return dict(result)

                # Priority 2: AI-generated questions focusing on statistical anomalies (available status)
                query2 = f"""
                    SELECT * FROM trivia_questions 
                    WHERE is_active = TRUE
                    AND status = 'available'
                    AND submitted_by_user_id IS NULL
                    AND (category IN ('statistical_anomaly', 'completion_rate', 'playtime_insight') 
                         OR is_dynamic = TRUE)
                    AND (last_used_at IS NULL OR last_used_at < CURRENT_TIMESTAMP - INTERVAL '2 weeks')
                    {exclusion_condition}
                    ORDER BY usage_count ASC, created_at ASC
                    LIMIT 1
                """
                cur.execute(query2, query_params)
                result = cur.fetchone()

                if result:
                    return dict(result)

                # Priority 3: Any unused questions with available status
                query3 = f"""
                    SELECT * FROM trivia_questions 
                    WHERE is_active = TRUE
                    AND status = 'available'
                    AND (last_used_at IS NULL OR last_used_at < CURRENT_TIMESTAMP - INTERVAL '1 week')
                    {exclusion_condition}
                    ORDER BY usage_count ASC, created_at ASC
                    LIMIT 1
                """
                cur.execute(query3, query_params)
                result = cur.fetchone()

                return dict(result) if result else None
        except Exception as e:
            logger.error(f"Error getting next trivia question: {e}")
            return None

    def create_trivia_session(
        self, question_id: int, session_type: str = "weekly", calculated_answer: Optional[str] = None
    ) -> Optional[int]:
        """Create a new trivia session"""
        conn = self.get_connection()
        if not conn:
            return None

        try:
            with conn.cursor() as cur:
                # Get question submitter for conflict checking
                cur.execute("SELECT submitted_by_user_id FROM trivia_questions WHERE id = %s", (question_id,))
                question_result = cur.fetchone()
                question_submitter_id = question_result["submitted_by_user_id"] if question_result else None  # type: ignore

                from datetime import datetime, timezone

                session_date = datetime.now(timezone.utc).date()

                cur.execute(
                    """
                    INSERT INTO trivia_sessions (
                        question_id, session_date, session_type, question_submitter_id,
                        calculated_answer, started_at
                    ) VALUES (%s, %s, %s, %s, %s, CURRENT_TIMESTAMP)
                    RETURNING id
                """,
                    (question_id, session_date, session_type, question_submitter_id, calculated_answer),
                )
                result = cur.fetchone()

                # Update question usage
                cur.execute(
                    """
                    UPDATE trivia_questions 
                    SET last_used_at = CURRENT_TIMESTAMP, usage_count = usage_count + 1
                    WHERE id = %s
                """,
                    (question_id,),
                )

                conn.commit()

                if result:
                    session_id = int(result["id"])  # type: ignore
                    logger.info(f"Created trivia session ID {session_id} for question {question_id}")
                    return session_id
                return None
        except Exception as e:
            logger.error(f"Error creating trivia session: {e}")
            conn.rollback()
            return None

    def get_active_trivia_session(self) -> Optional[Dict[str, Any]]:
        """Get the current active trivia session"""
        conn = self.get_connection()
        if not conn:
            return None

        try:
            with conn.cursor() as cur:
                cur.execute(
                    """
                    SELECT ts.*, tq.question_text, tq.question_type, tq.correct_answer,
                           tq.multiple_choice_options, tq.is_dynamic, tq.dynamic_query_type,
                           tq.submitted_by_user_id, tq.category
                    FROM trivia_sessions ts
                    JOIN trivia_questions tq ON ts.question_id = tq.id
                    WHERE ts.status = 'active'
                    ORDER BY ts.started_at DESC
                    LIMIT 1
                """
                )
                result = cur.fetchone()
                return dict(result) if result else None
        except Exception as e:
            logger.error(f"Error getting active trivia session: {e}")
            return None

    def submit_trivia_answer(
        self, session_id: int, user_id: int, answer_text: str, normalized_answer: Optional[str] = None
    ) -> Optional[int]:
        """Submit an answer to a trivia session"""
        conn = self.get_connection()
        if not conn:
            return None

        try:
            with conn.cursor() as cur:
                # Check for conflict (mod answering their own question)
                cur.execute(
                    """
                    SELECT question_submitter_id FROM trivia_sessions WHERE id = %s
                """,
                    (session_id,),
                )
                session_result = cur.fetchone()

                conflict_detected = False
                if session_result and session_result["question_submitter_id"] == user_id:  # type: ignore
                    conflict_detected = True

                cur.execute(
                    """
                    INSERT INTO trivia_answers (
                        session_id, user_id, answer_text, normalized_answer,
                        conflict_detected, submitted_at
                    ) VALUES (%s, %s, %s, %s, %s, CURRENT_TIMESTAMP)
                    RETURNING id
                """,
                    (session_id, user_id, answer_text, normalized_answer, conflict_detected),
                )
                result = cur.fetchone()
                conn.commit()

                if result:
                    answer_id = int(result["id"])  # type: ignore
                    logger.info(f"Submitted trivia answer ID {answer_id} for session {session_id}")
                    return answer_id
                return None
        except Exception as e:
            logger.error(f"Error submitting trivia answer: {e}")
            conn.rollback()
            return None

    def complete_trivia_session(
        self,
        session_id: int,
        first_correct_user_id: Optional[int] = None,
        total_participants: Optional[int] = None,
        correct_count: Optional[int] = None,
    ) -> bool:
        """Complete a trivia session and mark correct answers"""
        conn = self.get_connection()
        if not conn:
            return False

        try:
            with conn.cursor() as cur:
                # Get session details
                cur.execute(
                    """
                    SELECT * FROM trivia_sessions ts
                    JOIN trivia_questions tq ON ts.question_id = tq.id
                    WHERE ts.id = %s
                """,
                    (session_id,),
                )
                session = cur.fetchone()
                if not session:
                    return False

                session_dict = dict(session)
                correct_answer = session_dict.get("calculated_answer") or session_dict.get("correct_answer")

                if correct_answer:
                    # Mark correct answers (excluding conflicts)
                    cur.execute(
                        """
                        UPDATE trivia_answers 
                        SET is_correct = TRUE
                        WHERE session_id = %s
                        AND conflict_detected = FALSE
                        AND (
                            LOWER(TRIM(answer_text)) = LOWER(TRIM(%s))
                            OR LOWER(TRIM(normalized_answer)) = LOWER(TRIM(%s))
                        )
                    """,
                        (session_id, correct_answer, correct_answer),
                    )

                    # Only calculate counts if not provided as parameters
                    if total_participants is None or correct_count is None:
                        cur.execute(
                            """
                            SELECT COUNT(*) as total_participants,
                                   COUNT(CASE WHEN is_correct = TRUE THEN 1 END) as correct_count
                            FROM trivia_answers
                            WHERE session_id = %s AND conflict_detected = FALSE
                        """,
                            (session_id,),
                        )
                        counts = cur.fetchone()

                        if counts:
                            if total_participants is None:
                                total_participants = int(counts["total_participants"])  # type: ignore
                            if correct_count is None:
                                correct_count = int(counts["correct_count"])  # type: ignore

                    # Use defaults if still None after database query
                    if total_participants is None:
                        total_participants = 0
                    if correct_count is None:
                        correct_count = 0

                    # Mark first correct answer
                    if first_correct_user_id:
                        cur.execute(
                            """
                            UPDATE trivia_answers 
                            SET is_first_correct = TRUE
                            WHERE session_id = %s 
                            AND user_id = %s 
                            AND is_correct = TRUE
                        """,
                            (session_id, first_correct_user_id),
                        )

                # Update session
                cur.execute(
                    """
                    UPDATE trivia_sessions 
                    SET status = 'completed',
                        ended_at = CURRENT_TIMESTAMP,
                        first_correct_user_id = %s,
                        total_participants = %s,
                        correct_answers_count = %s
                    WHERE id = %s
                """,
                    (first_correct_user_id, total_participants, correct_count, session_id),
                )

                # Mark the question as 'answered' so it won't be chosen again
                question_id = session_dict.get("question_id")
                if question_id:
                    cur.execute(
                        """
                        UPDATE trivia_questions 
                        SET status = 'answered'
                        WHERE id = %s
                    """,
                        (question_id,),
                    )
                    logger.info(f"Marked trivia question {question_id} as 'answered'")

                conn.commit()
                logger.info(f"Completed trivia session {session_id}")
                return True
        except Exception as e:
            logger.error(f"Error completing trivia session: {e}")
            conn.rollback()
            return False

    def get_trivia_session_answers(self, session_id: int) -> List[Dict[str, Any]]:
        """Get all answers for a trivia session"""
        conn = self.get_connection()
        if not conn:
            return []

        try:
            with conn.cursor() as cur:
                cur.execute(
                    """
                    SELECT * FROM trivia_answers 
                    WHERE session_id = %s
                    ORDER BY submitted_at ASC
                """,
                    (session_id,),
                )
                results = cur.fetchall()
                return [dict(row) for row in results]
        except Exception as e:
            logger.error(f"Error getting trivia session answers: {e}")
            return []

    def calculate_dynamic_answer(self, dynamic_query_type: str) -> Optional[str]:
        """Calculate the current answer for a dynamic question"""
        try:
            if dynamic_query_type == "longest_playtime":
                games = self.get_longest_completion_games()
                if games:
                    return games[0]["canonical_name"]

            elif dynamic_query_type == "most_episodes":
                games = self.get_games_by_episode_count("DESC")
                if games:
                    return games[0]["canonical_name"]

            elif dynamic_query_type == "series_most_playtime":
                series = self.get_series_by_total_playtime()
                if series:
                    return series[0]["series_name"]

            elif dynamic_query_type == "highest_avg_episode":
                games = self.get_games_by_average_episode_length()
                if games:
                    return games[0]["canonical_name"]

            elif dynamic_query_type == "genre_most_games":
                stats = self.get_genre_statistics()
                if stats:
                    return stats[0]["genre"]

            # Add more dynamic query types as needed
            return None
        except Exception as e:
            logger.error(f"Error calculating dynamic answer for {dynamic_query_type}: {e}")
            return None

    def get_trivia_question_by_id(self, question_id: int) -> Optional[Dict[str, Any]]:
        """Get a specific trivia question by ID"""
        conn = self.get_connection()
        if not conn:
            return None

        try:
            with conn.cursor() as cur:
                cur.execute("SELECT * FROM trivia_questions WHERE id = %s", (question_id,))
                result = cur.fetchone()
                return dict(result) if result else None
        except Exception as e:
            logger.error(f"Error getting trivia question by ID {question_id}: {e}")
            return None

    def get_pending_trivia_questions(self, submitted_by_user_id: Optional[int] = None) -> List[Dict[str, Any]]:
        """Get pending trivia questions for mod review"""
        conn = self.get_connection()
        if not conn:
            return []

        try:
            with conn.cursor() as cur:
                if submitted_by_user_id:
                    cur.execute(
                        """
                        SELECT * FROM trivia_questions 
                        WHERE submitted_by_user_id = %s
                        ORDER BY created_at DESC
                    """,
                        (submitted_by_user_id,),
                    )
                else:
                    cur.execute(
                        """
                        SELECT * FROM trivia_questions 
                        WHERE submitted_by_user_id IS NOT NULL
                        AND is_active = TRUE
                        ORDER BY created_at DESC
                    """
                    )
                results = cur.fetchall()
                return [dict(row) for row in results]
        except Exception as e:
            logger.error(f"Error getting pending trivia questions: {e}")
            return []

    def get_answered_trivia_questions(self) -> List[Dict[str, Any]]:
        """Get all trivia questions that have been answered"""
        conn = self.get_connection()
        if not conn:
            return []

        try:
            with conn.cursor() as cur:
                cur.execute(
                    """
                    SELECT * FROM trivia_questions 
                    WHERE status = 'answered'
                    AND is_active = TRUE
                    ORDER BY last_used_at DESC
                """
                )
                results = cur.fetchall()
                return [dict(row) for row in results]
        except Exception as e:
            logger.error(f"Error getting answered trivia questions: {e}")
            return []

    def reset_trivia_question_status(self, question_id: int, new_status: str = 'available') -> bool:
        """Reset a trivia question's status (e.g., from 'answered' back to 'available')"""
        conn = self.get_connection()
        if not conn:
            return False

        try:
            with conn.cursor() as cur:
                cur.execute(
                    """
                    UPDATE trivia_questions 
                    SET status = %s
                    WHERE id = %s
                """,
                    (new_status, question_id),
                )
                conn.commit()

                if cur.rowcount > 0:
                    logger.info(f"Reset trivia question {question_id} status to '{new_status}'")
                    return True
                return False
        except Exception as e:
            logger.error(f"Error resetting trivia question status: {e}")
            conn.rollback()
            return False

    def reset_all_trivia_questions_status(self, from_status: str = 'answered', to_status: str = 'available') -> int:
        """Reset all trivia questions from one status to another (bulk operation)"""
        conn = self.get_connection()
        if not conn:
            return 0

        try:
            with conn.cursor() as cur:
                cur.execute(
                    """
                    UPDATE trivia_questions 
                    SET status = %s
                    WHERE status = %s
                    AND is_active = TRUE
                """,
                    (to_status, from_status),
                )
                conn.commit()

                reset_count = cur.rowcount
                if reset_count > 0:
                    logger.info(f"Reset {reset_count} trivia questions from '{from_status}' to '{to_status}'")
                return reset_count
        except Exception as e:
            logger.error(f"Error resetting trivia questions status: {e}")
            conn.rollback()
            return 0

    def get_trivia_question_statistics(self) -> Dict[str, Any]:
        """Get statistics about trivia questions by status"""
        conn = self.get_connection()
        if not conn:
            return {}

        try:
            with conn.cursor() as cur:
                # Combined query using UNION ALL for efficiency
                cur.execute(
                    """
                    SELECT 'status' as dimension, status as value, COUNT(*) as count 
                    FROM trivia_questions 
                    WHERE is_active = TRUE
                    GROUP BY status
                    UNION ALL
                    SELECT 'type' as dimension, question_type as value, COUNT(*) as count
                    FROM trivia_questions
                    WHERE is_active = TRUE
                    GROUP BY question_type
                    UNION ALL
                    SELECT 'source' as dimension, CASE WHEN submitted_by_user_id IS NOT NULL THEN 'mod_submitted' ELSE 'ai_generated' END as value, COUNT(*) as count
                    FROM trivia_questions
                    WHERE is_active = TRUE
                    GROUP BY (submitted_by_user_id IS NOT NULL)
                    """
                )
                results = cur.fetchall()
                status_counts: Dict[str, int] = {}
                type_counts: Dict[str, int] = {}
                source_counts: Dict[str, int] = {}

                if results:
                    for row in results:
                        row_dict = dict(row)
                        dimension = row_dict['dimension']
                        value = str(row_dict['value'])
                        count = int(row_dict['count'])
                        if dimension == 'status':
                            status_counts[value] = count
                        elif dimension == 'type':
                            type_counts[value] = count
                        elif dimension == 'source':
                            source_counts[value] = count

                return {
                    "status_counts": status_counts,
                    "type_counts": type_counts,
                    "source_counts": source_counts,
                    "total_questions": sum(status_counts.values()) if status_counts else 0,
                    "available_questions": status_counts.get('available', 0),
                    "answered_questions": status_counts.get('answered', 0),
                    "retired_questions": status_counts.get('retired', 0),
                }
        except Exception as e:
            logger.error(f"Error getting trivia question statistics: {e}")
            return {}


>>>>>>> 58049452
# Global database manager instance
db = DatabaseManager()<|MERGE_RESOLUTION|>--- conflicted
+++ resolved
@@ -26,14 +26,7 @@
         try:
             # Always create a fresh connection for each operation to avoid stale connections
             # This is more reliable than trying to reuse connections
-<<<<<<< HEAD
-            self.connection = psycopg2.connect(
-                self.database_url,
-                cursor_factory=RealDictCursor
-            )
-=======
             self.connection = psycopg2.connect(self.database_url, cursor_factory=RealDictCursor)
->>>>>>> 58049452
             return self.connection
         except Exception as e:
             logger.error(f"Database connection failed: {e}")
@@ -78,10 +71,6 @@
                         value TEXT,
                         updated_at TIMESTAMP DEFAULT CURRENT_TIMESTAMP
                     )
-<<<<<<< HEAD
-                """)
-                
-=======
                 """
                 )
 
@@ -183,7 +172,6 @@
                 """
                 )
 
->>>>>>> 58049452
                 # Create played_games table with proper data types for manual editing
                 cur.execute("""
                     CREATE TABLE IF NOT EXISTS played_games (
@@ -447,10 +435,7 @@
         
         # Check fuzzy matches
         import difflib
-<<<<<<< HEAD
-=======
-
->>>>>>> 58049452
+
         matches = difflib.get_close_matches(name_lower, existing_names, n=1, cutoff=0.85)
         return len(matches) > 0
     
@@ -504,11 +489,7 @@
             with conn.cursor() as cur:
                 # Prepare data for batch insert
                 data_tuples = [(user_id, count, count) for user_id, count in strikes_data.items() if count > 0]
-<<<<<<< HEAD
-                
-=======
-
->>>>>>> 58049452
+
                 if data_tuples:
                     cur.executemany("""
                         INSERT INTO strikes (user_id, strike_count, updated_at)
@@ -534,13 +515,8 @@
         try:
             with conn.cursor() as cur:
                 # Prepare data for batch insert
-<<<<<<< HEAD
-                data_tuples = [(game['name'], game['reason'], game['added_by']) for game in games_data]
-                
-=======
                 data_tuples = [(game["name"], game["reason"], game["added_by"]) for game in games_data]
 
->>>>>>> 58049452
                 if data_tuples:
                     cur.executemany("""
                         INSERT INTO game_recommendations (name, reason, added_by, created_at)
@@ -726,23 +702,6 @@
     def _convert_text_to_arrays(self, game_dict: Dict[str, Any]) -> Dict[str, Any]:
         """Convert TEXT fields back to arrays for backward compatibility"""
         # Convert alternative_names from TEXT to list
-<<<<<<< HEAD
-        if 'alternative_names' in game_dict:
-            if isinstance(game_dict['alternative_names'], str):
-                game_dict['alternative_names'] = self._parse_comma_separated_list(game_dict['alternative_names'])
-            elif game_dict['alternative_names'] is None:
-                game_dict['alternative_names'] = []
-        
-        # Convert twitch_vod_urls from TEXT to list
-        if 'twitch_vod_urls' in game_dict:
-            if isinstance(game_dict['twitch_vod_urls'], str):
-                game_dict['twitch_vod_urls'] = self._parse_comma_separated_list(game_dict['twitch_vod_urls'])
-            elif game_dict['twitch_vod_urls'] is None:
-                game_dict['twitch_vod_urls'] = []
-        
-        return game_dict
-    
-=======
         if "alternative_names" in game_dict:
             if isinstance(game_dict["alternative_names"], str):
                 game_dict["alternative_names"] = self._parse_comma_separated_list(game_dict["alternative_names"])
@@ -927,7 +886,6 @@
 
         return None
 
->>>>>>> 58049452
     def get_all_played_games(self, series_name: Optional[str] = None) -> List[Dict[str, Any]]:
         """Get all played games, optionally filtered by series"""
         conn = self.get_connection()
@@ -1050,13 +1008,9 @@
                     ORDER BY 
                         CASE WHEN LOWER(canonical_name) = %s THEN 1 ELSE 2 END,
                         canonical_name ASC
-<<<<<<< HEAD
-                """, (query_lower, query_lower, query_lower, query.lower(), query.lower()))
-=======
                 """,
                     (query_lower, query_lower, query_lower, query.lower(), query.lower()),
                 )
->>>>>>> 58049452
                 results = cur.fetchall()
                 return [dict(row) for row in results]
         except Exception as e:
@@ -1079,8 +1033,6 @@
         
         try:
             with conn.cursor() as cur:
-<<<<<<< HEAD
-=======
                 # Optimization: Batch fetch all existing games to avoid N+1 queries
                 canonical_names_to_check = [g.get('canonical_name') for g in games_data if g.get('canonical_name')]
 
@@ -1097,19 +1049,12 @@
                     if canonical_name:
                         existing_games_map[canonical_name] = game_dict
 
->>>>>>> 58049452
                 imported_count = 0
                 for game_data in games_data:
                     try:
                         canonical_name = game_data.get('canonical_name')
                         if not canonical_name:
                             continue
-<<<<<<< HEAD
-                        
-                        # Check if game already exists
-                        existing_game = self.get_played_game(canonical_name)
-                        
-=======
 
                         # Fast lookup from pre-fetched map instead of individual database query
                         existing_game = existing_games_map.get(canonical_name)
@@ -1118,7 +1063,6 @@
                         if existing_game:
                             existing_game = self._convert_text_to_arrays(existing_game)
 
->>>>>>> 58049452
                         if existing_game:
                             # Update existing game, preserving existing data where new data is empty
                             update_fields = {}
@@ -1133,11 +1077,7 @@
                                 
                                 # Update if new value exists and either existing is empty/null or new has more data
                                 if new_value is not None:
-<<<<<<< HEAD
-                                    if field == 'alternative_names' or field == 'twitch_vod_urls':
-=======
                                     if field == "alternative_names" or field == "twitch_vod_urls":
->>>>>>> 58049452
                                         # For arrays, merge unique values
                                         if isinstance(new_value, list) and isinstance(existing_value, list):
                                             merged = list(set(existing_value + new_value))
@@ -1145,11 +1085,7 @@
                                                 update_fields[field] = merged
                                         elif isinstance(new_value, list) and new_value:
                                             update_fields[field] = new_value
-<<<<<<< HEAD
-                                    elif field == 'total_episodes' or field == 'total_playtime_minutes':
-=======
                                     elif field == "total_episodes" or field == "total_playtime_minutes":
->>>>>>> 58049452
                                         # For numeric fields, use the higher value
                                         if isinstance(new_value, int) and isinstance(existing_value, int):
                                             if new_value > existing_value:
@@ -1166,22 +1102,14 @@
                                                     update_fields[field] = new_value
                                     else:
                                         # For other fields, update if existing is empty or new value is different
-<<<<<<< HEAD
-                                        if not existing_value or (new_value != existing_value and str(new_value).strip()):
-=======
                                         if not existing_value or (
                                             new_value != existing_value and str(new_value).strip()
                                         ):
->>>>>>> 58049452
                                             update_fields[field] = new_value
                             
                             # Apply updates if any
                             if update_fields:
-<<<<<<< HEAD
-                                self.update_played_game(existing_game['id'], **update_fields)
-=======
                                 self.update_played_game(existing_game["id"], **update_fields)
->>>>>>> 58049452
                                 logger.info(f"Updated existing game: {canonical_name}")
                             
                             imported_count += 1
@@ -1251,15 +1179,9 @@
                 for duplicate in duplicates:
                     canonical_name = duplicate[0]
                     duplicate_count = duplicate[1]
-<<<<<<< HEAD
-                    
+
                     logger.info(f"Processing {duplicate_count} duplicates of '{canonical_name}'")
-                    
-=======
-
-                    logger.info(f"Processing {duplicate_count} duplicates of '{canonical_name}'")
-
->>>>>>> 58049452
+
                     # Get all games with this canonical name (case-insensitive)
                     cur.execute("""
                         SELECT * FROM played_games 
@@ -1278,20 +1200,6 @@
                     
                     # Merge data from all duplicates into the master record
                     merged_data = {
-<<<<<<< HEAD
-                        'alternative_names': master_game.get('alternative_names', []) or [],
-                        'series_name': master_game.get('series_name'),
-                        'genre': master_game.get('genre'),
-                        'release_year': master_game.get('release_year'),
-                        'platform': master_game.get('platform'),
-                        'first_played_date': master_game.get('first_played_date'),
-                        'completion_status': master_game.get('completion_status', 'unknown'),
-                        'total_episodes': master_game.get('total_episodes', 0),
-                        'total_playtime_minutes': master_game.get('total_playtime_minutes', 0),
-                        'youtube_playlist_url': master_game.get('youtube_playlist_url'),
-                        'twitch_vod_urls': master_game.get('twitch_vod_urls', []) or [],
-                        'notes': master_game.get('notes', '')
-=======
                         "alternative_names": master_game.get("alternative_names", []) or [],
                         "series_name": master_game.get("series_name"),
                         "genre": master_game.get("genre"),
@@ -1304,7 +1212,6 @@
                         "youtube_playlist_url": master_game.get("youtube_playlist_url"),
                         "twitch_vod_urls": master_game.get("twitch_vod_urls", []) or [],
                         "notes": master_game.get("notes", ""),
->>>>>>> 58049452
                     }
                     
                     # Merge data from duplicates
@@ -1313,15 +1220,6 @@
                         if duplicate_game.get('alternative_names'):
                             if isinstance(duplicate_game['alternative_names'], str):
                                 # Handle TEXT format
-<<<<<<< HEAD
-                                alt_names = self._parse_comma_separated_list(duplicate_game['alternative_names'])
-                            else:
-                                # Handle list format
-                                alt_names = duplicate_game['alternative_names']
-                            
-                            merged_data['alternative_names'] = list(set(merged_data['alternative_names'] + alt_names))
-                        
-=======
                                 alt_names = self._parse_comma_separated_list(duplicate_game["alternative_names"])
                             else:
                                 # Handle list format
@@ -1329,22 +1227,10 @@
 
                             merged_data["alternative_names"] = list(set(merged_data["alternative_names"] + alt_names))
 
->>>>>>> 58049452
                         # Merge Twitch VOD URLs
                         if duplicate_game.get('twitch_vod_urls'):
                             if isinstance(duplicate_game['twitch_vod_urls'], str):
                                 # Handle TEXT format
-<<<<<<< HEAD
-                                vod_urls = self._parse_comma_separated_list(duplicate_game['twitch_vod_urls'])
-                            else:
-                                # Handle list format
-                                vod_urls = duplicate_game['twitch_vod_urls']
-                            
-                            merged_data['twitch_vod_urls'] = list(set(merged_data['twitch_vod_urls'] + vod_urls))
-                        
-                        # Use non-empty values from duplicates
-                        for field in ['series_name', 'genre', 'platform', 'youtube_playlist_url']:
-=======
                                 vod_urls = self._parse_comma_separated_list(duplicate_game["twitch_vod_urls"])
                             else:
                                 # Handle list format
@@ -1354,30 +1240,10 @@
 
                         # Use non-empty values from duplicates
                         for field in ["series_name", "genre", "platform", "youtube_playlist_url"]:
->>>>>>> 58049452
                             if not merged_data.get(field) and duplicate_game.get(field):
                                 merged_data[field] = duplicate_game[field]
                         
                         # Use earliest first_played_date
-<<<<<<< HEAD
-                        if duplicate_game.get('first_played_date'):
-                            if not merged_data['first_played_date'] or duplicate_game['first_played_date'] < merged_data['first_played_date']:
-                                merged_data['first_played_date'] = duplicate_game['first_played_date']
-                        
-                        # Use latest release_year if master doesn't have one
-                        if not merged_data.get('release_year') and duplicate_game.get('release_year'):
-                            merged_data['release_year'] = duplicate_game['release_year']
-                        
-                        # Sum episodes and playtime
-                        merged_data['total_episodes'] += duplicate_game.get('total_episodes', 0)
-                        merged_data['total_playtime_minutes'] += duplicate_game.get('total_playtime_minutes', 0)
-                        
-                        # Merge notes
-                        if duplicate_game.get('notes') and duplicate_game['notes'].strip():
-                            if merged_data['notes']:
-                                if duplicate_game['notes'] not in merged_data['notes']:
-                                    merged_data['notes'] += f" | {duplicate_game['notes']}"
-=======
                         if duplicate_game.get("first_played_date"):
                             if (
                                 not merged_data["first_played_date"]
@@ -1398,23 +1264,10 @@
                             if merged_data["notes"]:
                                 if duplicate_game["notes"] not in merged_data["notes"]:
                                     merged_data["notes"] += f" | {duplicate_game['notes']}"
->>>>>>> 58049452
                             else:
                                 merged_data['notes'] = duplicate_game['notes']
                         
                         # Use most advanced completion status
-<<<<<<< HEAD
-                        status_priority = {'unknown': 0, 'ongoing': 1, 'dropped': 2, 'completed': 3}
-                        current_priority = status_priority.get(merged_data['completion_status'], 0)
-                        duplicate_priority = status_priority.get(duplicate_game.get('completion_status', 'unknown'), 0)
-                        if duplicate_priority > current_priority:
-                            merged_data['completion_status'] = duplicate_game['completion_status']
-                    
-                    # Convert lists to TEXT format for database storage
-                    alt_names_str = ','.join(merged_data['alternative_names']) if merged_data['alternative_names'] else ''
-                    vod_urls_str = ','.join(merged_data['twitch_vod_urls']) if merged_data['twitch_vod_urls'] else ''
-                    
-=======
                         status_priority = {"unknown": 0, "ongoing": 1, "dropped": 2, "completed": 3}
                         current_priority = status_priority.get(merged_data["completion_status"], 0)
                         duplicate_priority = status_priority.get(duplicate_game.get("completion_status", "unknown"), 0)
@@ -1427,7 +1280,6 @@
                     )
                     vod_urls_str = ",".join(merged_data["twitch_vod_urls"]) if merged_data["twitch_vod_urls"] else ""
 
->>>>>>> 58049452
                     # Update the master record with merged data
                     cur.execute("""
                         UPDATE played_games SET
@@ -1645,15 +1497,6 @@
                 top_series = {str(row['series_name']): int(row['count']) for row in series_results} if series_results else {}  # type: ignore
                 
                 return {
-<<<<<<< HEAD
-                    'total_games': total_games,
-                    'status_counts': status_counts,
-                    'total_episodes': total_episodes,
-                    'total_playtime_minutes': total_playtime,
-                    'total_playtime_hours': round(total_playtime / 60, 1) if total_playtime > 0 else 0,
-                    'top_genres': top_genres,
-                    'top_series': top_series
-=======
                     "total_games": total_games,
                     "status_counts": status_counts,
                     "total_episodes": total_episodes,
@@ -1661,7 +1504,6 @@
                     "total_playtime_hours": (round(total_playtime / 60, 1) if total_playtime > 0 else 0),
                     "top_genres": top_genres,
                     "top_series": top_series,
->>>>>>> 58049452
                 }
         except Exception as e:
             logger.error(f"Error getting played games stats: {e}")
@@ -1733,13 +1575,6 @@
                     if game_alt_names:
                         for alt_name in game_alt_names:
                             if alt_name and alt_name.lower().strip() == canonical_name.lower().strip():
-<<<<<<< HEAD
-                                debug_info["exact_matches"].append(game_dict.get('id'))
-                
-                # Test fuzzy matching
-                import difflib
-                canonical_names = [str(dict(game)['canonical_name']).lower().strip() for game in all_games if dict(game).get('canonical_name')]
-=======
                                 debug_info["exact_matches"].append(game_dict.get("id"))
 
                 # Test fuzzy matching
@@ -1750,7 +1585,6 @@
                     for game in all_games
                     if dict(game).get("canonical_name")
                 ]
->>>>>>> 58049452
                 matches = difflib.get_close_matches(canonical_name.lower().strip(), canonical_names, n=3, cutoff=0.75)
                 debug_info["fuzzy_matches"] = matches
                 
@@ -1912,11 +1746,7 @@
         except Exception as e:
             logger.error(f"Error getting genre statistics: {e}")
             return []
-<<<<<<< HEAD
-    
-=======
-
->>>>>>> 58049452
+
     def get_temporal_gaming_data(self, year: Optional[int] = None) -> List[Dict[str, Any]]:
         """Get gaming data by year or all years"""
         conn = self.get_connection()
@@ -1979,16 +1809,15 @@
                 'status': game1.get('completion_status'),
                 'genre': game1.get('genre')
             },
-<<<<<<< HEAD
-            'game2': {
-                'name': game2['canonical_name'],
-                'series': game2.get('series_name'),
-                'episodes': game2.get('total_episodes', 0),
-                'playtime_minutes': game2.get('total_playtime_minutes', 0),
-                'playtime_hours': round(game2.get('total_playtime_minutes', 0) / 60, 1),
-                'status': game2.get('completion_status'),
-                'genre': game2.get('genre')
-=======
+            "game2": {
+                "name": game2["canonical_name"],
+                "series": game2.get("series_name"),
+                "episodes": game2.get("total_episodes", 0),
+                "playtime_minutes": game2.get("total_playtime_minutes", 0),
+                "playtime_hours": round(game2.get("total_playtime_minutes", 0) / 60, 1),
+                "status": game2.get("completion_status"),
+                "genre": game2.get("genre"),
+            },
             "comparison": {
                 "episode_difference": game1.get("total_episodes", 0) - game2.get("total_episodes", 0),
                 "playtime_difference_minutes": game1.get("total_playtime_minutes", 0)
@@ -2003,7 +1832,6 @@
                     if game1.get("total_episodes", 0) > game2.get("total_episodes", 0)
                     else game2["canonical_name"]
                 ),
->>>>>>> 58049452
             },
             'comparison': {
                 'episode_difference': game1.get('total_episodes', 0) - game2.get('total_episodes', 0),
@@ -2012,13 +1840,8 @@
                 'more_episodes': game1['canonical_name'] if game1.get('total_episodes', 0) > game2.get('total_episodes', 0) else game2['canonical_name']
             }
         }
-<<<<<<< HEAD
-    
-    def get_ranking_context(self, game_name: str, metric: str = 'playtime') -> Dict[str, Any]:
-=======
 
     def get_ranking_context(self, game_name: str, metric: str = "playtime") -> Dict[str, Any]:
->>>>>>> 58049452
         """Get where a specific game ranks in various metrics"""
         game = self.get_played_game(game_name)
         if not game:
@@ -2043,18 +1866,6 @@
                         WHERE total_playtime_minutes > %s
                     """, (game.get('total_playtime_minutes', 0),))
                     result = cur.fetchone()
-<<<<<<< HEAD
-                    playtime_rank = int(result['rank']) if result else 0  # type: ignore
-                    
-                    cur.execute("SELECT COUNT(*) as total FROM played_games WHERE total_playtime_minutes > 0")
-                    total_result = cur.fetchone()
-                    total_with_playtime = int(total_result['total']) if total_result else 0  # type: ignore
-                    
-                    context['rankings']['playtime'] = {
-                        'rank': playtime_rank,
-                        'total': total_with_playtime,
-                        'percentile': round((1 - (playtime_rank - 1) / max(total_with_playtime, 1)) * 100, 1) if total_with_playtime > 0 else 0
-=======
                     playtime_rank = int(result["rank"]) if result else 0  # type: ignore
 
                     cur.execute("SELECT COUNT(*) as total FROM played_games WHERE total_playtime_minutes > 0")
@@ -2069,7 +1880,6 @@
                             if total_with_playtime > 0
                             else 0
                         ),
->>>>>>> 58049452
                     }
                 
                 # Episode count ranking
@@ -2080,18 +1890,6 @@
                         WHERE total_episodes > %s
                     """, (game.get('total_episodes', 0),))
                     result = cur.fetchone()
-<<<<<<< HEAD
-                    episode_rank = int(result['rank']) if result else 0  # type: ignore
-                    
-                    cur.execute("SELECT COUNT(*) as total FROM played_games WHERE total_episodes > 0")
-                    total_result = cur.fetchone()
-                    total_with_episodes = int(total_result['total']) if total_result else 0  # type: ignore
-                    
-                    context['rankings']['episodes'] = {
-                        'rank': episode_rank,
-                        'total': total_with_episodes,
-                        'percentile': round((1 - (episode_rank - 1) / max(total_with_episodes, 1)) * 100, 1) if total_with_episodes > 0 else 0
-=======
                     episode_rank = int(result["rank"]) if result else 0  # type: ignore
 
                     cur.execute("SELECT COUNT(*) as total FROM played_games WHERE total_episodes > 0")
@@ -2106,7 +1904,6 @@
                             if total_with_episodes > 0
                             else 0
                         ),
->>>>>>> 58049452
                     }
                 
                 return context
@@ -2312,8 +2109,6 @@
         if self.connection and not self.connection.closed:
             self.connection.close()
 
-<<<<<<< HEAD
-=======
     # --- Trivia System Methods ---
 
     def add_trivia_question(
@@ -2922,6 +2717,5 @@
             return {}
 
 
->>>>>>> 58049452
 # Global database manager instance
 db = DatabaseManager()