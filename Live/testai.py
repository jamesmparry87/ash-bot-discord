import os
import asyncio

# Try to import google.generativeai
try:
    import google.generativeai as genai  # type: ignore
    GENAI_AVAILABLE = True
except ImportError:
    genai = None
    GENAI_AVAILABLE = False

async def test_ai_simple():
    """Test AI with a simple game query"""
    GEMINI_API_KEY = os.getenv('GOOGLE_API_KEY')
    
    if not GEMINI_API_KEY or not GENAI_AVAILABLE or genai is None:
        print("❌ AI not available")
        return
    
    try:
        genai.configure(api_key=GEMINI_API_KEY)  # type: ignore
        model = genai.GenerativeModel('gemini-1.5-flash')  # type: ignore
        
        prompt = """What is the genre, series name, release year, and common alternative names for the video game "Batman: Arkham Origins"?

Respond in this exact JSON format:
{
  "Batman: Arkham Origins": {
    "genre": "Action-Adventure",
    "series_name": "Batman: Arkham", 
    "release_year": 2013,
    "alternative_names": ["Arkham Origins", "Batman AO"]
  }
}

Only respond with valid JSON."""
        
        print("🧪 Testing AI with Batman: Arkham Origins...")
        print(f"📝 Prompt: {prompt}")
        
        response = model.generate_content(prompt)
        
        if response and hasattr(response, 'text') and response.text:
            response_text = response.text.strip()
            print(f"🤖 Raw Response: {response_text}")
            
            # Clean response
            clean_text = response_text
            if clean_text.startswith('```json'):
                clean_text = clean_text[7:]
            if clean_text.startswith('```'):
                clean_text = clean_text[3:]
            if clean_text.endswith('```'):
                clean_text = clean_text[:-3]
            clean_text = clean_text.strip()
            
            print(f"🧹 Cleaned Response: {clean_text}")
            
            # Try to parse JSON
            import json
            try:
                parsed_data = json.loads(clean_text)
                print(f"✅ JSON Parsing Successful: {parsed_data}")
                
                if "Batman: Arkham Origins" in parsed_data:
                    game_data = parsed_data["Batman: Arkham Origins"]
                    print(f"✅ Game Data Found:")
                    print(f"  • Genre: {game_data.get('genre')}")
                    print(f"  • Series: {game_data.get('series_name')}")
                    print(f"  • Year: {game_data.get('release_year')}")
                    print(f"  • Alt Names: {game_data.get('alternative_names')}")
                else:
                    print(f"⚠️ Game not found in response keys: {list(parsed_data.keys())}")
<<<<<<< HEAD
                    
=======

>>>>>>> 58049452
            except json.JSONDecodeError as e:
                print(f"❌ JSON Parsing Failed: {e}")
        else:
            print("❌ No response from AI")
            
    except Exception as e:
        print(f"❌ AI Test Error: {e}")
        import traceback
        traceback.print_exc()

if __name__ == "__main__":
    asyncio.run(test_ai_simple())<|MERGE_RESOLUTION|>--- conflicted
+++ resolved
@@ -71,11 +71,7 @@
                     print(f"  • Alt Names: {game_data.get('alternative_names')}")
                 else:
                     print(f"⚠️ Game not found in response keys: {list(parsed_data.keys())}")
-<<<<<<< HEAD
-                    
-=======
 
->>>>>>> 58049452
             except json.JSONDecodeError as e:
                 print(f"❌ JSON Parsing Failed: {e}")
         else:
