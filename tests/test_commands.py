"""
Tests for Discord bot commands and functionality.
"""
<<<<<<< HEAD
=======

from datetime import datetime, timedelta
import os
import sys
from unittest.mock import AsyncMock, MagicMock, patch
from zoneinfo import ZoneInfo

>>>>>>> 58049452
import pytest
import asyncio
from unittest.mock import MagicMock, patch, AsyncMock, call
import sys
import os
import discord
from discord.ext import commands

# Add the Live directory to sys.path
live_path = os.path.join(os.path.dirname(__file__), '..', 'Live')
if live_path not in sys.path:
    sys.path.insert(0, live_path)

# Set up test environment variables before importing bot module
os.environ['DISCORD_TOKEN'] = 'test_discord_token'
os.environ['DATABASE_URL'] = 'postgresql://test:test@localhost/test_discord_bot'
os.environ['TEST_MODE'] = 'true'

# Try to import bot module - use type: ignore for testing environments
try:
    import ash_bot_fallback  # type: ignore
except ImportError:
    # Create a mock module for type checking
    from typing import Any
    
    class MockBotModule:  # type: ignore
        @staticmethod
        async def get_strikes(ctx: Any, user: Any) -> None:
            pass
        
        @staticmethod  
        async def reset_strikes(ctx: Any, user: Any) -> None:
            pass
        
        @staticmethod
        async def all_strikes(ctx: Any) -> None:
            pass
        
        @staticmethod
        async def _add_game(ctx: Any, game_info: str) -> None:
            pass
            
        @staticmethod
        async def list_games(ctx: Any) -> None:
            pass
            
        @staticmethod
        async def remove_game(ctx: Any, arg: str) -> None:
            pass
            
        @staticmethod
        async def add_played_game_cmd(ctx: Any, game_info: str) -> None:
            pass
            
        @staticmethod
        async def game_info_cmd(ctx: Any, identifier: str) -> None:
            pass
            
        @staticmethod
        async def search_played_games_cmd(ctx: Any, query: str) -> None:
            pass
            
        @staticmethod
        async def ash_status(ctx: Any) -> None:
            pass
            
        @staticmethod
        async def error_check(ctx: Any) -> None:
            pass
            
        @staticmethod
        async def busy_check(ctx: Any) -> None:
            pass
            
        @staticmethod
        async def on_message(message: Any) -> None:
            pass
            
        @staticmethod
        def route_query(query: str) -> tuple[str, Any]:
            return ("unknown", None)
            
        @staticmethod
        def get_game_by_id_or_name(identifier: str) -> Any:
            return None
            
        @staticmethod
        async def post_or_update_recommend_list() -> None:
            pass
        
        # Add other mock attributes as needed
        db: Any = None
        bot: Any = None
        VIOLATION_CHANNEL_ID: int = 123456
        ai_enabled: bool = False
        ai_status_message: str = "Offline"
        BOT_PERSONA: dict[str, Any] = {'enabled': False}
        primary_ai: str = 'gemini'
        gemini_model: Any = None
        
    ash_bot_fallback = MockBotModule()  # type: ignore


class TestStrikeCommands:
    """Test strike-related commands."""
    
    @pytest.mark.asyncio
    async def test_get_strikes_command(self, mock_discord_context, mock_db, mock_discord_user):
        """Test the !strikes command."""
        
        # Mock the database to return strike count
        mock_db.get_user_strikes.return_value = 3
        
        # Patch the global db instance
        with patch('ash_bot_fallback.db', mock_db):
            # Create bot instance with mocked database
            bot = MagicMock()
            
            # Simulate the strikes command
            await ash_bot_fallback.get_strikes(mock_discord_context, mock_discord_user)
            
            # Verify database was queried
            mock_db.get_user_strikes.assert_called_once_with(mock_discord_user.id)
            
            # Verify response was sent
            mock_discord_context.send.assert_called_once()
            call_args = mock_discord_context.send.call_args[0][0]
            assert "has 3 strike(s)" in call_args
    
    @pytest.mark.asyncio
    async def test_reset_strikes_command(self, mock_discord_context, mock_db, mock_discord_user):
        """Test the !resetstrikes command."""
        import ash_bot_fallback  # type: ignore
        
        # Mock user permissions
        mock_discord_context.author.guild_permissions.manage_messages = True
<<<<<<< HEAD
        
        with patch('ash_bot_fallback.db', mock_db):
            await ash_bot_fallback.reset_strikes(mock_discord_context, mock_discord_user)
            
=======

        with patch("ash_bot_fallback.db", mock_db):
            await ash_bot_fallback.reset_strikes(mock_discord_context, mock_discord_user)

>>>>>>> 58049452
            # Verify database was updated
            mock_db.set_user_strikes.assert_called_once_with(mock_discord_user.id, 0)
            
            # Verify response was sent
            mock_discord_context.send.assert_called_once()
            call_args = mock_discord_context.send.call_args[0][0]
            assert "have been reset" in call_args
    
    @pytest.mark.asyncio
    async def test_all_strikes_command(self, mock_discord_context, mock_db):
        """Test the !allstrikes command."""
        import ash_bot_fallback  # type: ignore
        
        # Mock strike data
        mock_db.get_all_strikes.return_value = {123456789: 2, 987654321: 1}
        
        # Mock bot.fetch_user with AsyncMock
        mock_user1 = MagicMock()
        mock_user1.name = "TestUser1"
        mock_user2 = MagicMock()
        mock_user2.name = "TestUser2"
        
        async def mock_fetch_user(user_id):
            if user_id == 123456789:
                return mock_user1
            elif user_id == 987654321:
                return mock_user2
            return None
        
        with patch('ash_bot_fallback.db', mock_db):
            with patch('ash_bot_fallback.bot') as mock_bot:
                mock_bot.fetch_user = AsyncMock(side_effect=mock_fetch_user)
                
                await ash_bot_fallback.all_strikes(mock_discord_context)
                
                # Verify database was queried
                mock_db.get_all_strikes.assert_called_once()
                
                # Verify response contains strike counts (user names may not be fetched successfully in test)
                mock_discord_context.send.assert_called_once()
                call_args = mock_discord_context.send.call_args[0][0]
                assert "Strike Report" in call_args
                assert "2" in call_args and "1" in call_args


class TestGameRecommendationCommands:
    """Test game recommendation commands."""
    
    @pytest.mark.asyncio
    async def test_add_game_command_success(self, mock_discord_context, mock_db):
        """Test successful game addition."""
        import ash_bot_fallback # type: ignore
        
        # Mock database operations
        mock_db.game_exists.return_value = False
        mock_db.add_game_recommendation.return_value = True
        mock_db.get_all_games.return_value = [
<<<<<<< HEAD
            {'id': 1, 'name': 'Test Game', 'reason': 'Great game', 'added_by': 'TestUser'}
=======
            {"id": 1, "name": "Test Game", "reason": "Great game", "added_by": "TestUser"}
>>>>>>> 58049452
        ]
        
        # Mock channel operations
        mock_channel = MagicMock()
        mock_discord_context.guild.get_channel.return_value = mock_channel
<<<<<<< HEAD
        
        with patch('ash_bot_fallback.db', mock_db):
            with patch('ash_bot_fallback.post_or_update_recommend_list') as mock_update:
                await ash_bot_fallback._add_game(mock_discord_context, "Test Game - Great game")
                
=======

        with patch("ash_bot_fallback.db", mock_db):
            with patch("ash_bot_fallback.post_or_update_recommend_list") as mock_update:
                await ash_bot_fallback._add_game(mock_discord_context, "Test Game - Great game")

>>>>>>> 58049452
                # Verify game was checked for existence
                mock_db.game_exists.assert_called_once_with("Test Game")
                
                # Verify game was added to database
                mock_db.add_game_recommendation.assert_called_once_with(
                    "Test Game", "Great game", mock_discord_context.author.name
                )
    
    @pytest.mark.asyncio
    async def test_add_game_command_duplicate(self, mock_discord_context, mock_db):
        """Test adding duplicate game."""
        import ash_bot_fallback # type: ignore
        
        # Mock database to return that game exists
        mock_db.game_exists.return_value = True
<<<<<<< HEAD
        
        with patch('ash_bot_fallback.db', mock_db):
            await ash_bot_fallback._add_game(mock_discord_context, "Duplicate Game - Great game")
            
=======

        with patch("ash_bot_fallback.db", mock_db):
            await ash_bot_fallback._add_game(mock_discord_context, "Duplicate Game - Great game")

>>>>>>> 58049452
            # Verify duplicate message was sent
            mock_discord_context.send.assert_called_once()
            call_args = mock_discord_context.send.call_args[0][0]
            assert "already exist" in call_args
            assert "Duplicate Game" in call_args
    
    @pytest.mark.asyncio
    async def test_list_games_command(self, mock_discord_context, mock_db):
        """Test listing games command."""
        import ash_bot_fallback # type: ignore
        
        # Mock game data
        mock_games = [
            {'id': 1, 'name': 'Game 1', 'reason': 'Reason 1', 'added_by': 'User1'},
            {'id': 2, 'name': 'Game 2', 'reason': 'Reason 2', 'added_by': 'User2'}
        ]
        mock_db.get_all_games.return_value = mock_games
        
        with patch('ash_bot_fallback.db', mock_db):
            await ash_bot_fallback.list_games(mock_discord_context)
            
            # Verify database was queried (called twice: once by command, once by post_or_update_recommend_list)
            assert mock_db.get_all_games.call_count == 2
            
            # Verify embed was sent
            mock_discord_context.send.assert_called_once()
            # Check if an embed was passed
            call_args = mock_discord_context.send.call_args
            assert 'embed' in call_args[1] or len(call_args[0]) > 0
    
    @pytest.mark.asyncio
    async def test_remove_game_command(self, mock_discord_context, mock_db):
        """Test removing a game by name."""
        import ash_bot_fallback # type: ignore
        
        # Mock successful removal
<<<<<<< HEAD
        mock_db.remove_game_by_name.return_value = {'name': 'Test Game', 'reason': 'Test'}
        
        # Mock channel operations for update
        mock_channel = MagicMock()
        mock_discord_context.guild.get_channel.return_value = mock_channel
        
        with patch('ash_bot_fallback.db', mock_db):
            with patch('ash_bot_fallback.post_or_update_recommend_list') as mock_update:
                await ash_bot_fallback.remove_game(mock_discord_context, arg="Test Game")
                
=======
        mock_db.remove_game_by_name.return_value = {"name": "Test Game", "reason": "Test"}

        # Mock channel operations for update
        mock_channel = MagicMock()
        mock_discord_context.guild.get_channel.return_value = mock_channel

        with patch("ash_bot_fallback.db", mock_db):
            with patch("ash_bot_fallback.post_or_update_recommend_list") as mock_update:
                await ash_bot_fallback.remove_game(mock_discord_context, arg="Test Game")

>>>>>>> 58049452
                # Verify game was removed
                mock_db.remove_game_by_name.assert_called_once_with("Test Game")
                
                # Verify success message was sent
                mock_discord_context.send.assert_called()
                call_args = mock_discord_context.send.call_args[0][0]
                assert "expunged" in call_args


class TestPlayedGamesCommands:
    """Test played games related commands."""
    
    @pytest.mark.asyncio
    async def test_add_played_game_command(self, mock_discord_context, mock_db):
        """Test adding a played game."""
        import ash_bot_fallback # type: ignore
        
        # Mock successful addition
        mock_db.add_played_game.return_value = True
        
        with patch('ash_bot_fallback.db', mock_db):
            await ash_bot_fallback.add_played_game_cmd(
<<<<<<< HEAD
                mock_discord_context, 
                game_info="Test Game | series:Test Series | year:2023 | status:completed"
=======
                mock_discord_context, game_info="Test Game | series:Test Series | year:2023 | status:completed"
>>>>>>> 58049452
            )
            
            # Verify game was added with correct parameters
            mock_db.add_played_game.assert_called_once()
            call_args = mock_db.add_played_game.call_args[1]  # keyword arguments
            assert call_args['canonical_name'] == "Test Game"
            assert call_args['series_name'] == "Test Series"
            assert call_args['release_year'] == 2023
            assert call_args['completion_status'] == "completed"
            
            # Verify success message
            mock_discord_context.send.assert_called_once()
            call_args = mock_discord_context.send.call_args[0][0]
            assert "catalogued" in call_args
    
    @pytest.mark.asyncio
    async def test_game_info_command(self, mock_discord_context, mock_db, sample_game_data):
        """Test getting game information."""
        import ash_bot_fallback # type: ignore
        
        # Mock getting game data
        mock_db.get_played_game.return_value = sample_game_data
<<<<<<< HEAD
        
        with patch('ash_bot_fallback.db', mock_db):
            with patch('ash_bot_fallback.get_game_by_id_or_name', return_value=sample_game_data):
                await ash_bot_fallback.game_info_cmd(mock_discord_context, identifier="Test Game")
                
=======

        with patch("ash_bot_fallback.db", mock_db):
            with patch("ash_bot_fallback.get_game_by_id_or_name", return_value=sample_game_data):
                await ash_bot_fallback.game_info_cmd(mock_discord_context, identifier="Test Game")

>>>>>>> 58049452
                # Verify response contains game details
                mock_discord_context.send.assert_called_once()
                call_args = mock_discord_context.send.call_args
                # Should send an embed
                assert 'embed' in call_args[1]
    
    @pytest.mark.asyncio
    async def test_search_played_games_command(self, mock_discord_context, mock_db, sample_game_data):
        """Test searching played games."""
        import ash_bot_fallback # type: ignore
        
        # Mock search results
        mock_db.search_played_games.return_value = [sample_game_data]
<<<<<<< HEAD
        
        with patch('ash_bot_fallback.db', mock_db):
            await ash_bot_fallback.search_played_games_cmd(mock_discord_context, query="Test")
            
=======

        with patch("ash_bot_fallback.db", mock_db):
            await ash_bot_fallback.search_played_games_cmd(mock_discord_context, query="Test")

>>>>>>> 58049452
            # Verify database was searched
            mock_db.search_played_games.assert_called_once_with("Test")
            
            # Verify results were displayed
            mock_discord_context.send.assert_called_once()
            call_args = mock_discord_context.send.call_args
            assert 'embed' in call_args[1]


class TestBotStatusCommands:
    """Test bot status and diagnostic commands."""
    
    @pytest.mark.asyncio
    async def test_ash_status_command(self, mock_discord_context, mock_db):
        """Test the !ashstatus command."""
        import ash_bot_fallback # type: ignore
        
        # Mock strike data
        mock_db.get_all_strikes.return_value = {123: 1, 456: 2}
        
        with patch('ash_bot_fallback.db', mock_db):
            with patch('ash_bot_fallback.ai_enabled', True):
                with patch('ash_bot_fallback.ai_status_message', "Online (Test AI)"):
                    with patch('ash_bot_fallback.BOT_PERSONA', {'enabled': True}):
                        await ash_bot_fallback.ash_status(mock_discord_context)
                        
                        # Verify response contains status information
                        mock_discord_context.send.assert_called_once()
                        call_args = mock_discord_context.send.call_args[0][0]
                        assert "AI: Online (Test AI)" in call_args
                        assert "Total strikes: 3" in call_args
                        assert "Persona: Enabled" in call_args
    
    @pytest.mark.asyncio
    async def test_error_check_command(self, mock_discord_context):
        """Test the !errorcheck command."""
        import ash_bot_fallback # type: ignore
        
        await ash_bot_fallback.error_check(mock_discord_context)
        
        # Verify error message was sent
        mock_discord_context.send.assert_called_once()
        call_args = mock_discord_context.send.call_args[0][0]
        assert "System malfunction detected" in call_args
    
    @pytest.mark.asyncio
    async def test_busy_check_command(self, mock_discord_context):
        """Test the !busycheck command."""
        import ash_bot_fallback # type: ignore
        
        await ash_bot_fallback.busy_check(mock_discord_context)
        
        # Verify busy message was sent
        mock_discord_context.send.assert_called_once()
        call_args = mock_discord_context.send.call_args[0][0]
        assert "critical diagnostic procedure" in call_args


class TestPermissionChecking:
    """Test command permission requirements."""
    
    @pytest.mark.asyncio
    async def test_command_requires_manage_messages(self, mock_discord_context, mock_db, mock_discord_user):
        """Test that mod commands require manage_messages permission."""
        import ash_bot_fallback # type: ignore
        
        # Set up user without permissions
        mock_discord_context.author.guild_permissions.manage_messages = False
        
        # In test environment, we can't easily test discord.py decorator behavior
        # Instead, test that the command works when called directly (simulates bypass in test)
        with patch('ash_bot_fallback.db', mock_db):
            # The command should execute without error in test environment
            await ash_bot_fallback.reset_strikes(mock_discord_context, mock_discord_user)
            # Verify the command executed (permission checking is handled by discord.py framework)
            mock_db.set_user_strikes.assert_called_once_with(mock_discord_user.id, 0)
    
    @pytest.mark.asyncio
    async def test_command_with_valid_permissions(self, mock_discord_context, mock_db, mock_discord_user):
        """Test that mod commands work with proper permissions."""
        import ash_bot_fallback # type: ignore
        
        # Set up user with permissions
        mock_discord_context.author.guild_permissions.manage_messages = True
        
        with patch('ash_bot_fallback.db', mock_db):
            # Should not raise any permission errors
            await ash_bot_fallback.reset_strikes(mock_discord_context, mock_discord_user)
<<<<<<< HEAD
            
=======

>>>>>>> 58049452
            # Verify command executed
            mock_db.set_user_strikes.assert_called_once()


class TestMessageHandling:
    """Test message event handling."""
    
    @pytest.mark.asyncio
    async def test_strike_detection_in_violation_channel(self, mock_discord_message, mock_db):
        """Test strike detection when user is mentioned in violation channel."""
        import ash_bot_fallback # type: ignore
        
        # Set up violation channel
        mock_discord_message.channel.id = ash_bot_fallback.VIOLATION_CHANNEL_ID
        
        # Set up mentioned user
        mock_user = MagicMock()
        mock_user.id = 123456789
        mock_discord_message.mentions = [mock_user]
        
        # Mock database operations
        mock_db.get_user_strikes.return_value = 2
        mock_db.add_user_strike.return_value = 3
        
        # Mock mod channel as discord.TextChannel
        mock_mod_channel = MagicMock()
        mock_mod_channel.send = AsyncMock()
        # Make isinstance check pass for discord.TextChannel
        with patch('ash_bot_fallback.discord.TextChannel', mock_mod_channel.__class__):
            
            with patch('ash_bot_fallback.db', mock_db):
                with patch('ash_bot_fallback.bot') as mock_bot:
                    mock_bot.get_channel.return_value = mock_mod_channel
                    mock_bot.process_commands = AsyncMock()  # Fix async mocking
                    
                    await ash_bot_fallback.on_message(mock_discord_message)
                    
                    # Verify strike was added
                    mock_db.add_user_strike.assert_called_once_with(123456789)
                    
                    # Verify mod alert was sent
                    mock_mod_channel.send.assert_called()
    
    @pytest.mark.asyncio 
    async def test_pineapple_pizza_enforcement(self, mock_discord_message):
        """Test pineapple pizza opinion enforcement."""
        import ash_bot_fallback # type: ignore
        
        # Set up message that triggers pineapple enforcement
        mock_discord_message.content = "Pineapple doesn't belong on pizza"
        
        await ash_bot_fallback.on_message(mock_discord_message)
        
        # Verify enforcement response was sent
        mock_discord_message.reply.assert_called_once()
        call_args = mock_discord_message.reply.call_args[0][0]
        assert "pineapple" in call_args.lower()
        # The response can be one of several random responses, so just check for key content
<<<<<<< HEAD
        assert any(word in call_args.lower() for word in ["rejected", "suboptimal", "contradicts", "incorrect", "negative"])
    
=======
        assert any(
            word in call_args.lower() for word in ["rejected", "suboptimal", "contradicts", "incorrect", "negative"]
        )

>>>>>>> 58049452
    @pytest.mark.asyncio
    async def test_ai_response_to_mention(self, mock_discord_message):
        """Test AI response when bot is mentioned."""
        import ash_bot_fallback # type: ignore
        
        # Mock bot user
        mock_bot_user = MagicMock()
        mock_bot_user.id = 12345
        
        # Set up message mentioning bot
        mock_discord_message.mentions = [mock_bot_user]
        mock_discord_message.content = f"<@{mock_bot_user.id}> Hello Ash"
        mock_discord_message.author.id = 123456789  # Not special user
        
        with patch('ash_bot_fallback.bot') as mock_bot:
            mock_bot.user = mock_bot_user
            mock_bot.process_commands = AsyncMock()  # Fix async mocking
<<<<<<< HEAD
            
            with patch('ash_bot_fallback.ai_enabled', True):
                with patch('ash_bot_fallback.BOT_PERSONA', {'enabled': True, 'personality': 'Test persona'}):
                    with patch('ash_bot_fallback.primary_ai', 'gemini'):
                        with patch('ash_bot_fallback.gemini_model') as mock_gemini:
                            # Mock AI response
                            mock_response = MagicMock()
                            mock_response.text = "Hello. I'm Ash. How can I help you?"
                            mock_gemini.generate_content.return_value = mock_response
                            
                            await ash_bot_fallback.on_message(mock_discord_message)
                            
                            # Verify AI was called
                            mock_gemini.generate_content.assert_called()
                            
                            # Verify response was sent
                            mock_discord_message.reply.assert_called()
=======

            with patch("ash_bot_fallback.ai_enabled", True):
                with patch("ash_bot_fallback.BOT_PERSONA", {"enabled": True, "personality": "Test persona"}):
                    with patch("ash_bot_fallback.primary_ai", "gemini"):
                        with patch("ash_bot_fallback.gemini_model") as mock_gemini:
                            # Mock the rate limiting system to allow AI calls
                            with patch("ash_bot_fallback.check_rate_limits", return_value=(True, "OK")):
                                with patch("ash_bot_fallback.record_ai_request") as mock_record:
                                    # Mock AI response
                                    mock_response = MagicMock()
                                    mock_response.text = "Hello. I'm Ash. How can I help you?"
                                    mock_gemini.generate_content.return_value = mock_response

                                    await ash_bot_fallback.on_message(mock_discord_message)

                                    # Verify AI was called
                                    mock_gemini.generate_content.assert_called()

                                    # Verify response was sent
                                    mock_discord_message.reply.assert_called()

                                    # Verify request was recorded
                                    mock_record.assert_called()
>>>>>>> 58049452


class TestQueryRouting:
    """Test query routing and handling."""
    
    def test_route_query_statistical(self):
        """Test routing of statistical queries."""
        import ash_bot_fallback # type: ignore
        
        # Test various statistical query patterns
        test_queries = [
            "what game series has the most minutes",
            "which game took longest to complete", 
            "what game has highest average per episode"
        ]
        
        for query in test_queries:
            query_type, match = ash_bot_fallback.route_query(query)
            assert query_type == "statistical"
    
    def test_route_query_game_status(self):
        """Test routing of game status queries."""
        import ash_bot_fallback # type: ignore
        
        test_queries = [
            "has jonesy played Dark Souls",
            "did captain jonesy play Skyrim",
            "has jonesyspacecat played Zelda"
        ]
        
        for query in test_queries:
            query_type, match = ash_bot_fallback.route_query(query)
            assert query_type == "game_status"
            assert match is not None
    
    def test_route_query_genre(self):
        """Test routing of genre queries."""
<<<<<<< HEAD
        import ash_bot_fallback# type: ignore
        
        test_queries = [
            "what horror games has jonesy played",
            "what RPG games did jonesy play"
        ]
        
=======
        import ash_bot_fallback  # type: ignore

        test_queries = ["what horror games has jonesy played", "what RPG games did jonesy play"]

>>>>>>> 58049452
        for query in test_queries:
            query_type, match = ash_bot_fallback.route_query(query)
            assert query_type == "genre"
            assert match is not None
    
    def test_route_query_unknown(self):
        """Test routing of unrecognized queries."""
        import ash_bot_fallback # type: ignore
        
        query_type, match = ash_bot_fallback.route_query("random unrelated question")
        assert query_type == "unknown"
        assert match is None


<<<<<<< HEAD
if __name__ == '__main__':
=======
class TestTimezoneAwareFunctionality:
    """Test timezone-aware functionality."""

    def test_get_today_date_str_uses_uk_timezone(self):
        """Test that get_today_date_str returns UK timezone date."""
        import ash_bot_fallback  # type: ignore

        with patch("ash_bot_fallback.datetime") as mock_datetime:
            # Mock UK time at 11:00 PM on Dec 31, 2023 (still same date in UK)
            uk_time = datetime(2023, 12, 31, 23, 0, tzinfo=ZoneInfo("Europe/London"))
            mock_datetime.now.return_value = uk_time

            result = ash_bot_fallback.get_today_date_str()

            # Should use UK timezone for date calculation
            mock_datetime.now.assert_called_once_with(ZoneInfo("Europe/London"))
            assert result == "2023-12-31"

    def test_alias_expiry_uses_uk_timezone(self):
        """Test that alias expiry calculations use UK timezone."""
        import ash_bot_fallback  # type: ignore

        # Mock current UK time
        uk_now = datetime(2024, 6, 15, 14, 30, tzinfo=ZoneInfo("Europe/London"))

        # Set up alias state with time 2 hours ago (should be expired)
        test_user_id = 123456789
        ash_bot_fallback.user_alias_state[test_user_id] = {
            "alias_type": "moderator",
            "set_time": uk_now - timedelta(hours=2),
            "last_activity": uk_now - timedelta(hours=2),
        }

        with patch("ash_bot_fallback.datetime") as mock_datetime:
            mock_datetime.now.return_value = uk_now

            # Run cleanup
            ash_bot_fallback.cleanup_expired_aliases()

            # Should use UK timezone and remove expired alias
            mock_datetime.now.assert_called_with(ZoneInfo("Europe/London"))
            assert test_user_id not in ash_bot_fallback.user_alias_state

    def test_update_alias_activity_uses_uk_timezone(self):
        """Test that alias activity updates use UK timezone."""
        import ash_bot_fallback  # type: ignore

        test_user_id = 123456789
        uk_now = datetime(2024, 6, 15, 14, 30, tzinfo=ZoneInfo("Europe/London"))

        # Set up initial alias state
        ash_bot_fallback.user_alias_state[test_user_id] = {
            "alias_type": "moderator",
            "set_time": uk_now - timedelta(hours=1),
            "last_activity": uk_now - timedelta(hours=1),
        }

        with patch("ash_bot_fallback.datetime") as mock_datetime:
            mock_datetime.now.return_value = uk_now

            # Update activity
            ash_bot_fallback.update_alias_activity(test_user_id)

            # Should use UK timezone for last_activity update
            mock_datetime.now.assert_called_with(ZoneInfo("Europe/London"))
            assert ash_bot_fallback.user_alias_state[test_user_id]["last_activity"] == uk_now

    @pytest.mark.asyncio
    async def test_scheduled_task_uses_uk_timezone(self):
        """Test that scheduled tasks are configured for UK timezone."""
        import ash_bot_fallback  # type: ignore

        # Check that the scheduled task is configured for UK timezone
        scheduled_task = ash_bot_fallback.scheduled_games_update

        # The task should be configured to run at 12:00 PM UK time
        # This tests the task configuration, not the execution
        assert scheduled_task is not None

        # Mock UK Sunday at 12:00 PM
        uk_sunday = datetime(2024, 6, 16, 12, 0, tzinfo=ZoneInfo("Europe/London"))  # Sunday

        with patch("ash_bot_fallback.datetime") as mock_datetime:
            mock_datetime.now.return_value = uk_sunday

            # The task should recognize it's Sunday in UK time
            # This tests the weekday check logic
            assert uk_sunday.weekday() == 6  # Sunday = 6


if __name__ == "__main__":
>>>>>>> 58049452
    pytest.main([__file__])<|MERGE_RESOLUTION|>--- conflicted
+++ resolved
@@ -1,8 +1,6 @@
 """
 Tests for Discord bot commands and functionality.
 """
-<<<<<<< HEAD
-=======
 
 from datetime import datetime, timedelta
 import os
@@ -10,7 +8,6 @@
 from unittest.mock import AsyncMock, MagicMock, patch
 from zoneinfo import ZoneInfo
 
->>>>>>> 58049452
 import pytest
 import asyncio
 from unittest.mock import MagicMock, patch, AsyncMock, call
@@ -147,17 +144,10 @@
         
         # Mock user permissions
         mock_discord_context.author.guild_permissions.manage_messages = True
-<<<<<<< HEAD
-        
-        with patch('ash_bot_fallback.db', mock_db):
-            await ash_bot_fallback.reset_strikes(mock_discord_context, mock_discord_user)
-            
-=======
 
         with patch("ash_bot_fallback.db", mock_db):
             await ash_bot_fallback.reset_strikes(mock_discord_context, mock_discord_user)
 
->>>>>>> 58049452
             # Verify database was updated
             mock_db.set_user_strikes.assert_called_once_with(mock_discord_user.id, 0)
             
@@ -215,29 +205,17 @@
         mock_db.game_exists.return_value = False
         mock_db.add_game_recommendation.return_value = True
         mock_db.get_all_games.return_value = [
-<<<<<<< HEAD
-            {'id': 1, 'name': 'Test Game', 'reason': 'Great game', 'added_by': 'TestUser'}
-=======
             {"id": 1, "name": "Test Game", "reason": "Great game", "added_by": "TestUser"}
->>>>>>> 58049452
         ]
         
         # Mock channel operations
         mock_channel = MagicMock()
         mock_discord_context.guild.get_channel.return_value = mock_channel
-<<<<<<< HEAD
-        
-        with patch('ash_bot_fallback.db', mock_db):
-            with patch('ash_bot_fallback.post_or_update_recommend_list') as mock_update:
-                await ash_bot_fallback._add_game(mock_discord_context, "Test Game - Great game")
-                
-=======
 
         with patch("ash_bot_fallback.db", mock_db):
             with patch("ash_bot_fallback.post_or_update_recommend_list") as mock_update:
                 await ash_bot_fallback._add_game(mock_discord_context, "Test Game - Great game")
 
->>>>>>> 58049452
                 # Verify game was checked for existence
                 mock_db.game_exists.assert_called_once_with("Test Game")
                 
@@ -253,17 +231,10 @@
         
         # Mock database to return that game exists
         mock_db.game_exists.return_value = True
-<<<<<<< HEAD
-        
-        with patch('ash_bot_fallback.db', mock_db):
-            await ash_bot_fallback._add_game(mock_discord_context, "Duplicate Game - Great game")
-            
-=======
 
         with patch("ash_bot_fallback.db", mock_db):
             await ash_bot_fallback._add_game(mock_discord_context, "Duplicate Game - Great game")
 
->>>>>>> 58049452
             # Verify duplicate message was sent
             mock_discord_context.send.assert_called_once()
             call_args = mock_discord_context.send.call_args[0][0]
@@ -300,29 +271,16 @@
         import ash_bot_fallback # type: ignore
         
         # Mock successful removal
-<<<<<<< HEAD
-        mock_db.remove_game_by_name.return_value = {'name': 'Test Game', 'reason': 'Test'}
-        
+        mock_db.remove_game_by_name.return_value = {"name": "Test Game", "reason": "Test"}
+
         # Mock channel operations for update
         mock_channel = MagicMock()
         mock_discord_context.guild.get_channel.return_value = mock_channel
-        
-        with patch('ash_bot_fallback.db', mock_db):
-            with patch('ash_bot_fallback.post_or_update_recommend_list') as mock_update:
-                await ash_bot_fallback.remove_game(mock_discord_context, arg="Test Game")
-                
-=======
-        mock_db.remove_game_by_name.return_value = {"name": "Test Game", "reason": "Test"}
-
-        # Mock channel operations for update
-        mock_channel = MagicMock()
-        mock_discord_context.guild.get_channel.return_value = mock_channel
 
         with patch("ash_bot_fallback.db", mock_db):
             with patch("ash_bot_fallback.post_or_update_recommend_list") as mock_update:
                 await ash_bot_fallback.remove_game(mock_discord_context, arg="Test Game")
 
->>>>>>> 58049452
                 # Verify game was removed
                 mock_db.remove_game_by_name.assert_called_once_with("Test Game")
                 
@@ -345,12 +303,7 @@
         
         with patch('ash_bot_fallback.db', mock_db):
             await ash_bot_fallback.add_played_game_cmd(
-<<<<<<< HEAD
-                mock_discord_context, 
-                game_info="Test Game | series:Test Series | year:2023 | status:completed"
-=======
                 mock_discord_context, game_info="Test Game | series:Test Series | year:2023 | status:completed"
->>>>>>> 58049452
             )
             
             # Verify game was added with correct parameters
@@ -373,19 +326,11 @@
         
         # Mock getting game data
         mock_db.get_played_game.return_value = sample_game_data
-<<<<<<< HEAD
-        
-        with patch('ash_bot_fallback.db', mock_db):
-            with patch('ash_bot_fallback.get_game_by_id_or_name', return_value=sample_game_data):
-                await ash_bot_fallback.game_info_cmd(mock_discord_context, identifier="Test Game")
-                
-=======
 
         with patch("ash_bot_fallback.db", mock_db):
             with patch("ash_bot_fallback.get_game_by_id_or_name", return_value=sample_game_data):
                 await ash_bot_fallback.game_info_cmd(mock_discord_context, identifier="Test Game")
 
->>>>>>> 58049452
                 # Verify response contains game details
                 mock_discord_context.send.assert_called_once()
                 call_args = mock_discord_context.send.call_args
@@ -399,17 +344,10 @@
         
         # Mock search results
         mock_db.search_played_games.return_value = [sample_game_data]
-<<<<<<< HEAD
-        
-        with patch('ash_bot_fallback.db', mock_db):
-            await ash_bot_fallback.search_played_games_cmd(mock_discord_context, query="Test")
-            
-=======
 
         with patch("ash_bot_fallback.db", mock_db):
             await ash_bot_fallback.search_played_games_cmd(mock_discord_context, query="Test")
 
->>>>>>> 58049452
             # Verify database was searched
             mock_db.search_played_games.assert_called_once_with("Test")
             
@@ -498,11 +436,7 @@
         with patch('ash_bot_fallback.db', mock_db):
             # Should not raise any permission errors
             await ash_bot_fallback.reset_strikes(mock_discord_context, mock_discord_user)
-<<<<<<< HEAD
-            
-=======
-
->>>>>>> 58049452
+
             # Verify command executed
             mock_db.set_user_strikes.assert_called_once()
 
@@ -561,15 +495,10 @@
         call_args = mock_discord_message.reply.call_args[0][0]
         assert "pineapple" in call_args.lower()
         # The response can be one of several random responses, so just check for key content
-<<<<<<< HEAD
-        assert any(word in call_args.lower() for word in ["rejected", "suboptimal", "contradicts", "incorrect", "negative"])
-    
-=======
         assert any(
             word in call_args.lower() for word in ["rejected", "suboptimal", "contradicts", "incorrect", "negative"]
         )
 
->>>>>>> 58049452
     @pytest.mark.asyncio
     async def test_ai_response_to_mention(self, mock_discord_message):
         """Test AI response when bot is mentioned."""
@@ -587,25 +516,6 @@
         with patch('ash_bot_fallback.bot') as mock_bot:
             mock_bot.user = mock_bot_user
             mock_bot.process_commands = AsyncMock()  # Fix async mocking
-<<<<<<< HEAD
-            
-            with patch('ash_bot_fallback.ai_enabled', True):
-                with patch('ash_bot_fallback.BOT_PERSONA', {'enabled': True, 'personality': 'Test persona'}):
-                    with patch('ash_bot_fallback.primary_ai', 'gemini'):
-                        with patch('ash_bot_fallback.gemini_model') as mock_gemini:
-                            # Mock AI response
-                            mock_response = MagicMock()
-                            mock_response.text = "Hello. I'm Ash. How can I help you?"
-                            mock_gemini.generate_content.return_value = mock_response
-                            
-                            await ash_bot_fallback.on_message(mock_discord_message)
-                            
-                            # Verify AI was called
-                            mock_gemini.generate_content.assert_called()
-                            
-                            # Verify response was sent
-                            mock_discord_message.reply.assert_called()
-=======
 
             with patch("ash_bot_fallback.ai_enabled", True):
                 with patch("ash_bot_fallback.BOT_PERSONA", {"enabled": True, "personality": "Test persona"}):
@@ -629,7 +539,6 @@
 
                                     # Verify request was recorded
                                     mock_record.assert_called()
->>>>>>> 58049452
 
 
 class TestQueryRouting:
@@ -667,20 +576,10 @@
     
     def test_route_query_genre(self):
         """Test routing of genre queries."""
-<<<<<<< HEAD
-        import ash_bot_fallback# type: ignore
-        
-        test_queries = [
-            "what horror games has jonesy played",
-            "what RPG games did jonesy play"
-        ]
-        
-=======
         import ash_bot_fallback  # type: ignore
 
         test_queries = ["what horror games has jonesy played", "what RPG games did jonesy play"]
 
->>>>>>> 58049452
         for query in test_queries:
             query_type, match = ash_bot_fallback.route_query(query)
             assert query_type == "genre"
@@ -695,9 +594,6 @@
         assert match is None
 
 
-<<<<<<< HEAD
-if __name__ == '__main__':
-=======
 class TestTimezoneAwareFunctionality:
     """Test timezone-aware functionality."""
 
@@ -789,5 +685,4 @@
 
 
 if __name__ == "__main__":
->>>>>>> 58049452
     pytest.main([__file__])