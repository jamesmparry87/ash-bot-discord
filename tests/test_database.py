--- conflicted
+++ resolved
@@ -180,16 +180,8 @@
     def test_get_all_strikes(self, db_with_mock_connection):
         """Test getting all users with strikes."""
         db, mock_cursor = db_with_mock_connection
-<<<<<<< HEAD
-        mock_cursor.fetchall.return_value = [
-            {'user_id': 123, 'strike_count': 1},
-            {'user_id': 456, 'strike_count': 2}
-        ]
-        
-=======
         mock_cursor.fetchall.return_value = [{"user_id": 123, "strike_count": 1}, {"user_id": 456, "strike_count": 2}]
 
->>>>>>> 58049452
         result = db.get_all_strikes()
         expected = {123: 1, 456: 2}
         assert result == expected
@@ -239,15 +231,9 @@
         db, mock_cursor = db_with_mock_connection
         
         # Mock get_all_games
-<<<<<<< HEAD
-        with patch.object(db, 'get_all_games', return_value=[
-            {'name': 'Test Game', 'reason': 'Great', 'added_by': 'User'}
-        ]):
-=======
         with patch.object(
             db, "get_all_games", return_value=[{"name": "Test Game", "reason": "Great", "added_by": "User"}]
         ):
->>>>>>> 58049452
             result = db.game_exists("Test Game")
             assert result is True
     
@@ -256,17 +242,11 @@
         db, mock_cursor = db_with_mock_connection
         
         # Mock get_all_games
-<<<<<<< HEAD
-        with patch.object(db, 'get_all_games', return_value=[
-            {'name': 'The Elder Scrolls V: Skyrim', 'reason': 'Great', 'added_by': 'User'}
-        ]):
-=======
         with patch.object(
             db,
             "get_all_games",
             return_value=[{"name": "The Elder Scrolls V: Skyrim", "reason": "Great", "added_by": "User"}],
         ):
->>>>>>> 58049452
             result = db.game_exists("Elder Scrolls Skyrim")
             assert result is True
     
@@ -275,15 +255,9 @@
         db, mock_cursor = db_with_mock_connection
         
         # Mock get_all_games
-<<<<<<< HEAD
-        with patch.object(db, 'get_all_games', return_value=[
-            {'name': 'Different Game', 'reason': 'Great', 'added_by': 'User'}
-        ]):
-=======
         with patch.object(
             db, "get_all_games", return_value=[{"name": "Different Game", "reason": "Great", "added_by": "User"}]
         ):
->>>>>>> 58049452
             result = db.game_exists("Test Game")
             assert result is False
 
@@ -334,21 +308,10 @@
             None,  # Alternative names query (not reached)
             None   # Fuzzy match query (not reached)
         ]
-<<<<<<< HEAD
-        
-        with patch.object(db, '_convert_text_to_arrays') as mock_convert:
-            mock_convert.return_value = {
-                'id': 1, 
-                'canonical_name': 'Test Game',
-                'alternative_names': ['TG', 'Test']
-            }
-            
-=======
 
         with patch.object(db, "_convert_text_to_arrays") as mock_convert:
             mock_convert.return_value = {"id": 1, "canonical_name": "Test Game", "alternative_names": ["TG", "Test"]}
 
->>>>>>> 58049452
             result = db.get_played_game("Test Game")
             assert result is not None
             assert result['canonical_name'] == 'Test Game'
@@ -394,18 +357,9 @@
     def test_convert_text_to_arrays_empty_fields(self):
         """Test conversion with empty TEXT fields."""
         db = DatabaseManager()
-<<<<<<< HEAD
-        
-        game_dict = {
-            'alternative_names': '',
-            'twitch_vod_urls': None,
-        }
-        
-=======
 
         game_dict = {"alternative_names": "", "twitch_vod_urls": None}
 
->>>>>>> 58049452
         result = db._convert_text_to_arrays(game_dict)  # type: ignore
         
         assert result['alternative_names'] == []
@@ -540,20 +494,12 @@
             {'episodes': 500, 'playtime': 30000}  # Episodes and playtime
         ]
         mock_cursor.fetchall.side_effect = [
-<<<<<<< HEAD
-            [{'completion_status': 'completed', 'count': 30}, 
-             {'completion_status': 'ongoing', 'count': 20}],  # Status counts
-            [{'genre': 'Action', 'count': 15}, 
-             {'genre': 'RPG', 'count': 10}],  # Top genres
-            [{'series_name': 'Series A', 'count': 5}]  # Top series
-=======
             [
                 {"completion_status": "completed", "count": 30},
                 {"completion_status": "ongoing", "count": 20},
             ],  # Status counts
             [{"genre": "Action", "count": 15}, {"genre": "RPG", "count": 10}],  # Top genres
             [{"series_name": "Series A", "count": 5}],  # Top series
->>>>>>> 58049452
         ]
         
         result = db.get_played_games_stats()
@@ -591,15 +537,7 @@
         db, mock_cursor = db_with_mock_connection
         
         mock_cursor.fetchall.return_value = [
-<<<<<<< HEAD
-            {
-                'canonical_name': 'Horror Game',
-                'genre': 'Survival-Horror',
-                'alternative_names': 'HG,Horror'
-            }
-=======
             {"canonical_name": "Horror Game", "genre": "Survival-Horror", "alternative_names": "HG,Horror"}
->>>>>>> 58049452
         ]
         
         with patch.object(db, '_convert_text_to_arrays') as mock_convert:
